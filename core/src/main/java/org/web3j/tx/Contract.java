/*
 * Copyright 2019 Web3 Labs Ltd.
 *
 * Licensed under the Apache License, Version 2.0 (the "License"); you may not use this file except in compliance with
 * the License. You may obtain a copy of the License at
 *
 * http://www.apache.org/licenses/LICENSE-2.0
 *
 * Unless required by applicable law or agreed to in writing, software distributed under the License is distributed on
 * an "AS IS" BASIS, WITHOUT WARRANTIES OR CONDITIONS OF ANY KIND, either express or implied. See the License for the
 * specific language governing permissions and limitations under the License.
 */
package org.web3j.tx;

import java.io.IOException;
import java.lang.reflect.Constructor;
import java.math.BigInteger;
import java.util.ArrayList;
import java.util.HashMap;
import java.util.List;
import java.util.Map;
import java.util.Objects;
import java.util.Optional;
import java.util.stream.Collectors;

import org.web3j.abi.EventEncoder;
import org.web3j.abi.EventValues;
import org.web3j.abi.FunctionEncoder;
import org.web3j.abi.FunctionReturnDecoder;
import org.web3j.abi.TypeReference;
import org.web3j.abi.datatypes.Address;
import org.web3j.abi.datatypes.Event;
import org.web3j.abi.datatypes.Function;
import org.web3j.abi.datatypes.Type;
import org.web3j.crypto.Credentials;
import org.web3j.ens.EnsResolver;
import org.web3j.protocol.Web3j;
import org.web3j.protocol.core.DefaultBlockParameter;
import org.web3j.protocol.core.DefaultBlockParameterName;
import org.web3j.protocol.core.RemoteCall;
import org.web3j.protocol.core.RemoteFunctionCall;
import org.web3j.protocol.core.methods.request.Transaction;
import org.web3j.protocol.core.methods.response.EthGetCode;
import org.web3j.protocol.core.methods.response.Log;
import org.web3j.protocol.core.methods.response.TransactionReceipt;
import org.web3j.protocol.exceptions.TransactionException;
import org.web3j.tx.exceptions.ContractCallException;
import org.web3j.tx.gas.ContractGasProvider;
import org.web3j.tx.gas.StaticGasProvider;
import org.web3j.utils.Numeric;

/**
 * Solidity contract type abstraction for interacting with smart contracts via native Java types.
 */
@SuppressWarnings("WeakerAccess")
public abstract class Contract extends ManagedTransaction {

    // https://www.reddit.com/r/ethereum/comments/5g8ia6/attention_miners_we_recommend_raising_gas_limit/
    /**
     * @deprecated ...
     * @see org.web3j.tx.gas.DefaultGasProvider
     */
    public static final BigInteger GAS_LIMIT = BigInteger.valueOf(4_300_000);

    public static final String BIN_NOT_PROVIDED = "Bin file was not provided";
    public static final String FUNC_DEPLOY = "deploy";

    protected final String contractBinary;
    protected String contractAddress;
    protected ContractGasProvider gasProvider;
    protected TransactionReceipt transactionReceipt;
    protected Map<String, String> deployedAddresses;
    protected DefaultBlockParameter defaultBlockParameter = DefaultBlockParameterName.LATEST;

    protected Contract(
            String contractBinary,
            String contractAddress,
            Web3j web3j,
            TransactionManager transactionManager,
            ContractGasProvider gasProvider) {

        this(
                new EnsResolver(web3j),
                contractBinary,
                contractAddress,
                web3j,
                transactionManager,
                gasProvider);
    }

    protected Contract(
            EnsResolver ensResolver,
            String contractBinary,
            String contractAddress,
            Web3j web3j,
            TransactionManager transactionManager,
            ContractGasProvider gasProvider) {

        super(ensResolver, web3j, transactionManager);
        this.contractAddress = resolveContractAddress(contractAddress);
        this.contractBinary = contractBinary;
        this.gasProvider = gasProvider;
    }

    protected Contract(
            String contractBinary,
            String contractAddress,
            Web3j web3j,
            Credentials credentials,
            ContractGasProvider gasProvider) {
        this(
                new EnsResolver(web3j),
                contractBinary,
                contractAddress,
                web3j,
                new RawTransactionManager(web3j, credentials),
                gasProvider);
    }

    @Deprecated
    protected Contract(
            String contractBinary,
            String contractAddress,
            Web3j web3j,
            TransactionManager transactionManager,
            BigInteger gasPrice,
            BigInteger gasLimit) {
        this(
                new EnsResolver(web3j),
                contractBinary,
                contractAddress,
                web3j,
                transactionManager,
                new StaticGasProvider(gasPrice, gasLimit));
    }

    @Deprecated
    protected Contract(
            String contractBinary,
            String contractAddress,
            Web3j web3j,
            Credentials credentials,
            BigInteger gasPrice,
            BigInteger gasLimit) {
        this(
                contractBinary,
                contractAddress,
                web3j,
                new RawTransactionManager(web3j, credentials),
                gasPrice,
                gasLimit);
    }

    @Deprecated
    protected Contract(
            String contractAddress,
            Web3j web3j,
            TransactionManager transactionManager,
            BigInteger gasPrice,
            BigInteger gasLimit) {
        this("", contractAddress, web3j, transactionManager, gasPrice, gasLimit);
    }

    @Deprecated
    protected Contract(
            String contractAddress,
            Web3j web3j,
            Credentials credentials,
            BigInteger gasPrice,
            BigInteger gasLimit) {
        this(
                "",
                contractAddress,
                web3j,
                new RawTransactionManager(web3j, credentials),
                gasPrice,
                gasLimit);
    }

    public void setContractAddress(String contractAddress) {
        this.contractAddress = contractAddress;
    }

    public String getContractAddress() {
        return contractAddress;
    }

    public void setTransactionReceipt(TransactionReceipt transactionReceipt) {
        this.transactionReceipt = transactionReceipt;
    }

    public String getContractBinary() {
        return contractBinary;
    }

    public void setGasProvider(ContractGasProvider gasProvider) {
        this.gasProvider = gasProvider;
    }

    /**
     * Allow {@code gasPrice} to be set.
     *
     * @param newPrice gas price to use for subsequent transactions
     * @deprecated use ContractGasProvider
     */
    public void setGasPrice(BigInteger newPrice) {
        this.gasProvider = new StaticGasProvider(newPrice, gasProvider.getGasLimit());
    }

    /**
     * Get the current {@code gasPrice} value this contract uses when executing transactions.
     *
     * @return the gas price set on this contract
     * @deprecated use ContractGasProvider
     */
    public BigInteger getGasPrice() {
        return gasProvider.getGasPrice();
    }

    /**
     * Check that the contract deployed at the address associated with this smart contract wrapper
     * is in fact the contract you believe it is.
     *
     * <p>This method uses the <a
     * href="https://github.com/ethereum/wiki/wiki/JSON-RPC#eth_getcode">eth_getCode</a> method to
     * get the contract byte code and validates it against the byte code stored in this smart
     * contract wrapper.
     *
     * @return true if the contract is valid
     * @throws IOException if unable to connect to web3j node
     */
    public boolean isValid() throws IOException {
        if (contractBinary.equals(BIN_NOT_PROVIDED)) {
            throw new UnsupportedOperationException(
                    "Contract binary not present in contract wrapper, "
                            + "please generate your wrapper using -abiFile=<file>");
        }

        if (contractAddress.equals("")) {
            throw new UnsupportedOperationException(
                    "Contract binary not present, you will need to regenerate your smart "
                            + "contract wrapper with web3j v2.2.0+");
        }

        EthGetCode ethGetCode =
                web3j.ethGetCode(contractAddress, DefaultBlockParameterName.LATEST).send();
        if (ethGetCode.hasError()) {
            return false;
        }

        String code = Numeric.cleanHexPrefix(ethGetCode.getCode());
        int metadataIndex = code.indexOf("a165627a7a72305820");
        if (metadataIndex != -1) {
            code = code.substring(0, metadataIndex);
        }
        // There may be multiple contracts in the Solidity bytecode, hence we only check for a
        // match with a subset
        return !code.isEmpty() && contractBinary.contains(code);
    }

    /**
     * If this Contract instance was created at deployment, the TransactionReceipt associated with
     * the initial creation will be provided, e.g. via a <em>deploy</em> method. This will not
     * persist for Contracts instances constructed via a <em>load</em> method.
     *
     * @return the TransactionReceipt generated at contract deployment
     */
    public Optional<TransactionReceipt> getTransactionReceipt() {
        return Optional.ofNullable(transactionReceipt);
    }

    /**
     * Sets the default block parameter. This use useful if one wants to query historical state of a
     * contract.
     *
     * @param defaultBlockParameter the default block parameter
     */
    public void setDefaultBlockParameter(DefaultBlockParameter defaultBlockParameter) {
        this.defaultBlockParameter = defaultBlockParameter;
    }

    /**
     * Execute constant function call - i.e. a call that does not change state of the contract
     *
     * @param function to call
     * @return {@link List} of values returned by function call
     */
    private List<Type> executeCall(Function function) throws IOException {
        String encodedFunction = FunctionEncoder.encode(function);

        String value = call(contractAddress, encodedFunction, defaultBlockParameter);

        return FunctionReturnDecoder.decode(value, function.getOutputParameters());
    }

    @SuppressWarnings("unchecked")
    protected <T extends Type> T executeCallSingleValueReturn(Function function)
            throws IOException {
        List<Type> values = executeCall(function);
        if (!values.isEmpty()) {
            return (T) values.get(0);
        } else {
            return null;
        }
    }

    @SuppressWarnings("unchecked")
    protected <T extends Type, R> R executeCallSingleValueReturn(
            Function function, Class<R> returnType) throws IOException {
        T result = executeCallSingleValueReturn(function);
        if (result == null) {
            throw new ContractCallException("Empty value (0x) returned from contract");
        }

        Object value = result.getValue();
        if (returnType.isAssignableFrom(value.getClass())) {
            return (R) value;
        } else if (result.getClass().equals(Address.class) && returnType.equals(String.class)) {
            return (R) result.toString(); // cast isn't necessary
        } else {
            throw new ContractCallException(
                    "Unable to convert response: "
                            + value
                            + " to expected type: "
                            + returnType.getSimpleName());
        }
    }

    protected List<Type> executeCallMultipleValueReturn(Function function) throws IOException {
        return executeCall(function);
    }

    protected TransactionReceipt executeTransaction(Function function)
            throws IOException, TransactionException {
        return executeTransaction(function, BigInteger.ZERO);
    }

    private TransactionReceipt executeTransaction(Function function, BigInteger weiValue)
            throws IOException, TransactionException {
        return executeTransaction(FunctionEncoder.encode(function), weiValue, function.getName());
    }

    TransactionReceipt executeTransaction(String data, BigInteger weiValue, String funcName)
            throws TransactionException, IOException {

        return executeTransaction(data, weiValue, funcName, false);
    }

    /**
     * Given the duration required to execute a transaction.
     *
     * @param data to send in transaction
     * @param weiValue in Wei to send in transaction
     * @return {@link Optional} containing our transaction receipt
     * @throws IOException if the call to the node fails
     * @throws TransactionException if the transaction was not mined while waiting
     */
    TransactionReceipt executeTransaction(
            String data, BigInteger weiValue, String funcName, boolean constructor)
            throws TransactionException, IOException {

        TransactionReceipt receipt =
                send(
                        contractAddress,
                        data,
                        weiValue,
                        gasProvider.getGasPrice(funcName),
                        gasProvider.getGasLimit(funcName),
                        constructor);

        if (!receipt.isStatusOK()) {
            throw new TransactionException(
                    String.format(
<<<<<<< HEAD
                            "Transaction %s has failed with status: %s. "
                                    + "Gas used: %d. (not-enough gas?)",
                            receipt.getTransactionHash(), receipt.getStatus(), receipt.getGasUsed()), receipt);
=======
                            "Transaction has failed with status: %s. "
                                    + "Gas used: %s. (not-enough gas?)",
                            receipt.getStatus(),
                            receipt.getGasUsedRaw() != null
                                    ? receipt.getGasUsed().toString()
                                    : "unknown"));
>>>>>>> a119c7d5
        }
        return receipt;
    }

    protected <T extends Type> RemoteFunctionCall<T> executeRemoteCallSingleValueReturn(
            Function function) {
        return new RemoteFunctionCall<>(function, () -> executeCallSingleValueReturn(function));
    }

    protected <T> RemoteFunctionCall<T> executeRemoteCallSingleValueReturn(
            Function function, Class<T> returnType) {
        return new RemoteFunctionCall<>(
                function, () -> executeCallSingleValueReturn(function, returnType));
    }

    protected RemoteFunctionCall<List<Type>> executeRemoteCallMultipleValueReturn(
            Function function) {
        return new RemoteFunctionCall<>(function, () -> executeCallMultipleValueReturn(function));
    }

    protected RemoteFunctionCall<TransactionReceipt> executeRemoteCallTransaction(
            Function function) {
        return new RemoteFunctionCall<>(function, () -> executeTransaction(function));
    }

    protected RemoteFunctionCall<TransactionReceipt> executeRemoteCallTransaction(
            Function function, BigInteger weiValue) {
        return new RemoteFunctionCall<>(function, () -> executeTransaction(function, weiValue));
    }

    private static <T extends Contract> T create(
            T contract, String binary, String encodedConstructor, BigInteger value)
            throws IOException, TransactionException {
        TransactionReceipt transactionReceipt =
                contract.executeTransaction(binary + encodedConstructor, value, FUNC_DEPLOY, true);

        String contractAddress = transactionReceipt.getContractAddress();
        if (contractAddress == null) {
            throw new RuntimeException("Empty contract address returned");
        }
        contract.setContractAddress(contractAddress);
        contract.setTransactionReceipt(transactionReceipt);

        return contract;
    }

    protected static <T extends Contract> T deploy(
            Class<T> type,
            Web3j web3j,
            Credentials credentials,
            ContractGasProvider contractGasProvider,
            String binary,
            String encodedConstructor,
            BigInteger value)
            throws RuntimeException, TransactionException {

        try {
            Constructor<T> constructor =
                    type.getDeclaredConstructor(
                            String.class,
                            Web3j.class,
                            Credentials.class,
                            ContractGasProvider.class);
            constructor.setAccessible(true);

            // we want to use null here to ensure that "to" parameter on message is not populated
            T contract = constructor.newInstance(null, web3j, credentials, contractGasProvider);

            return create(contract, binary, encodedConstructor, value);
        } catch (TransactionException e) {
            throw e;
        } catch (Exception e) {
            throw new RuntimeException(e);
        }
    }

    protected static <T extends Contract> T deploy(
            Class<T> type,
            Web3j web3j,
            TransactionManager transactionManager,
            ContractGasProvider contractGasProvider,
            String binary,
            String encodedConstructor,
            BigInteger value)
            throws RuntimeException, TransactionException {

        try {
            Constructor<T> constructor =
                    type.getDeclaredConstructor(
                            String.class,
                            Web3j.class,
                            TransactionManager.class,
                            ContractGasProvider.class);
            constructor.setAccessible(true);

            // we want to use null here to ensure that "to" parameter on message is not populated
            T contract =
                    constructor.newInstance(null, web3j, transactionManager, contractGasProvider);
            return create(contract, binary, encodedConstructor, value);
        } catch (TransactionException e) {
            throw e;
        } catch (Exception e) {
            throw new RuntimeException(e);
        }
    }

    @Deprecated
    protected static <T extends Contract> T deploy(
            Class<T> type,
            Web3j web3j,
            Credentials credentials,
            BigInteger gasPrice,
            BigInteger gasLimit,
            String binary,
            String encodedConstructor,
            BigInteger value)
            throws RuntimeException, TransactionException {

        return deploy(
                type,
                web3j,
                credentials,
                new StaticGasProvider(gasPrice, gasLimit),
                binary,
                encodedConstructor,
                value);
    }

    @Deprecated
    protected static <T extends Contract> T deploy(
            Class<T> type,
            Web3j web3j,
            TransactionManager transactionManager,
            BigInteger gasPrice,
            BigInteger gasLimit,
            String binary,
            String encodedConstructor,
            BigInteger value)
            throws RuntimeException, TransactionException {

        return deploy(
                type,
                web3j,
                transactionManager,
                new StaticGasProvider(gasPrice, gasLimit),
                binary,
                encodedConstructor,
                value);
    }

    public static <T extends Contract> RemoteCall<T> deployRemoteCall(
            Class<T> type,
            Web3j web3j,
            Credentials credentials,
            BigInteger gasPrice,
            BigInteger gasLimit,
            String binary,
            String encodedConstructor,
            BigInteger value) {
        return new RemoteCall<>(
                () ->
                        deploy(
                                type,
                                web3j,
                                credentials,
                                gasPrice,
                                gasLimit,
                                binary,
                                encodedConstructor,
                                value));
    }

    public static <T extends Contract> RemoteCall<T> deployRemoteCall(
            Class<T> type,
            Web3j web3j,
            Credentials credentials,
            BigInteger gasPrice,
            BigInteger gasLimit,
            String binary,
            String encodedConstructor) {
        return deployRemoteCall(
                type,
                web3j,
                credentials,
                gasPrice,
                gasLimit,
                binary,
                encodedConstructor,
                BigInteger.ZERO);
    }

    public static <T extends Contract> RemoteCall<T> deployRemoteCall(
            Class<T> type,
            Web3j web3j,
            Credentials credentials,
            ContractGasProvider contractGasProvider,
            String binary,
            String encodedConstructor,
            BigInteger value) {
        return new RemoteCall<>(
                () ->
                        deploy(
                                type,
                                web3j,
                                credentials,
                                contractGasProvider,
                                binary,
                                encodedConstructor,
                                value));
    }

    public static <T extends Contract> RemoteCall<T> deployRemoteCall(
            Class<T> type,
            Web3j web3j,
            Credentials credentials,
            ContractGasProvider contractGasProvider,
            String binary,
            String encodedConstructor) {
        return new RemoteCall<>(
                () ->
                        deploy(
                                type,
                                web3j,
                                credentials,
                                contractGasProvider,
                                binary,
                                encodedConstructor,
                                BigInteger.ZERO));
    }

    public static <T extends Contract> RemoteCall<T> deployRemoteCall(
            Class<T> type,
            Web3j web3j,
            TransactionManager transactionManager,
            BigInteger gasPrice,
            BigInteger gasLimit,
            String binary,
            String encodedConstructor,
            BigInteger value) {
        return new RemoteCall<>(
                () ->
                        deploy(
                                type,
                                web3j,
                                transactionManager,
                                gasPrice,
                                gasLimit,
                                binary,
                                encodedConstructor,
                                value));
    }

    public static <T extends Contract> RemoteCall<T> deployRemoteCall(
            Class<T> type,
            Web3j web3j,
            TransactionManager transactionManager,
            BigInteger gasPrice,
            BigInteger gasLimit,
            String binary,
            String encodedConstructor) {
        return deployRemoteCall(
                type,
                web3j,
                transactionManager,
                gasPrice,
                gasLimit,
                binary,
                encodedConstructor,
                BigInteger.ZERO);
    }

    public static <T extends Contract> RemoteCall<T> deployRemoteCall(
            Class<T> type,
            Web3j web3j,
            TransactionManager transactionManager,
            ContractGasProvider contractGasProvider,
            String binary,
            String encodedConstructor,
            BigInteger value) {
        return new RemoteCall<>(
                () ->
                        deploy(
                                type,
                                web3j,
                                transactionManager,
                                contractGasProvider,
                                binary,
                                encodedConstructor,
                                value));
    }

    public static <T extends Contract> RemoteCall<T> deployRemoteCall(
            Class<T> type,
            Web3j web3j,
            TransactionManager transactionManager,
            ContractGasProvider contractGasProvider,
            String binary,
            String encodedConstructor) {
        return new RemoteCall<>(
                () ->
                        deploy(
                                type,
                                web3j,
                                transactionManager,
                                contractGasProvider,
                                binary,
                                encodedConstructor,
                                BigInteger.ZERO));
    }

    public static EventValues staticExtractEventParameters(Event event, Log log) {
        final List<String> topics = log.getTopics();
        String encodedEventSignature = EventEncoder.encode(event);
        if (topics == null || topics.size() == 0 || !topics.get(0).equals(encodedEventSignature)) {
            return null;
        }

        List<Type> indexedValues = new ArrayList<>();
        List<Type> nonIndexedValues =
                FunctionReturnDecoder.decode(log.getData(), event.getNonIndexedParameters());

        List<TypeReference<Type>> indexedParameters = event.getIndexedParameters();
        for (int i = 0; i < indexedParameters.size(); i++) {
            Type value =
                    FunctionReturnDecoder.decodeIndexedValue(
                            topics.get(i + 1), indexedParameters.get(i));
            indexedValues.add(value);
        }
        return new EventValues(indexedValues, nonIndexedValues);
    }

    protected String resolveContractAddress(String contractAddress) {
        return ensResolver.resolve(contractAddress);
    }

    protected EventValues extractEventParameters(Event event, Log log) {
        return staticExtractEventParameters(event, log);
    }

    protected List<EventValues> extractEventParameters(
            Event event, TransactionReceipt transactionReceipt) {
        return transactionReceipt.getLogs().stream()
                .map(log -> extractEventParameters(event, log))
                .filter(Objects::nonNull)
                .collect(Collectors.toList());
    }

    protected EventValuesWithLog extractEventParametersWithLog(Event event, Log log) {
        return staticExtractEventParametersWithLog(event, log);
    }

    protected static EventValuesWithLog staticExtractEventParametersWithLog(Event event, Log log) {
        final EventValues eventValues = staticExtractEventParameters(event, log);
        return (eventValues == null) ? null : new EventValuesWithLog(eventValues, log);
    }

    protected List<EventValuesWithLog> extractEventParametersWithLog(
            Event event, TransactionReceipt transactionReceipt) {
        return transactionReceipt.getLogs().stream()
                .map(log -> extractEventParametersWithLog(event, log))
                .filter(Objects::nonNull)
                .collect(Collectors.toList());
    }

    /**
     * Sends a transaction and retrieves the error reason if reverted by the EVM.
     *
     * @param call the transaction call to be sent
     * @return the reverted transaction error reason if exists or null otherwise
     * @throws IOException if the call to the node fails
     */
    public TransactionReceipt sendTransactionWithRevertReason(RemoteFunctionCall<TransactionReceipt> call)
            throws Exception {
        String data = call.encodeFunctionCall();

        try {
            return call.send();
        } catch (TransactionException e) {
            if (e.getTransactionReceipt().isPresent()) {
                TransactionReceipt receipt = e.getTransactionReceipt().get();
                throw new TransactionException(
                        String.format(
                                "Transaction %s has been reverted by the EVM with the reason: %s.",
                                receipt.getTransactionHash(), staticRetrieveRevertReason(receipt, data, web3j)), receipt);
            }
            throw e;
        }
    }

    /**
     * Retrieves the error reason of a reverted transaction (if one exists).
     *
     * @param transactionReceipt the reverted transaction receipt
     * @param data               the reverted transaction data
     * @param web3j              Web3j instance
     * @return the reverted transaction error reason if exists or null otherwise
     * @throws IOException if the call to the node fails
     */
    public static String staticRetrieveRevertReason(TransactionReceipt transactionReceipt, String data, Web3j web3j)
            throws IOException {

        return web3j.ethCall(
                Transaction.createEthCallTransaction(
                        transactionReceipt.getFrom(), transactionReceipt.getTo(), data
                ),
                DefaultBlockParameter.valueOf(transactionReceipt.getBlockNumber())
        ).send().getRevertReason();
    }

    /**
     * Subclasses should implement this method to return pre-existing addresses for deployed
     * contracts.
     *
     * @param networkId the network id, for example "1" for the main-net, "3" for ropsten, etc.
     * @return the deployed address of the contract, if known, and null otherwise.
     */
    protected String getStaticDeployedAddress(String networkId) {
        return null;
    }

    public final void setDeployedAddress(String networkId, String address) {
        if (deployedAddresses == null) {
            deployedAddresses = new HashMap<>();
        }
        deployedAddresses.put(networkId, address);
    }

    public final String getDeployedAddress(String networkId) {
        String addr = null;
        if (deployedAddresses != null) {
            addr = deployedAddresses.get(networkId);
        }
        return addr == null ? getStaticDeployedAddress(networkId) : addr;
    }

    /** Adds a log field to {@link EventValues}. */
    public static class EventValuesWithLog {
        private final EventValues eventValues;
        private final Log log;

        private EventValuesWithLog(EventValues eventValues, Log log) {
            this.eventValues = eventValues;
            this.log = log;
        }

        public List<Type> getIndexedValues() {
            return eventValues.getIndexedValues();
        }

        public List<Type> getNonIndexedValues() {
            return eventValues.getNonIndexedValues();
        }

        public Log getLog() {
            return log;
        }
    }

    @SuppressWarnings("unchecked")
    protected static <S extends Type, T> List<T> convertToNative(List<S> arr) {
        List<T> out = new ArrayList<>();
        for (final S s : arr) {
            out.add((T) s.getValue());
        }
        return out;
    }
}<|MERGE_RESOLUTION|>--- conflicted
+++ resolved
@@ -371,18 +371,13 @@
         if (!receipt.isStatusOK()) {
             throw new TransactionException(
                     String.format(
-<<<<<<< HEAD
                             "Transaction %s has failed with status: %s. "
-                                    + "Gas used: %d. (not-enough gas?)",
-                            receipt.getTransactionHash(), receipt.getStatus(), receipt.getGasUsed()), receipt);
-=======
-                            "Transaction has failed with status: %s. "
                                     + "Gas used: %s. (not-enough gas?)",
+                            receipt.getTransactionHash(),
                             receipt.getStatus(),
                             receipt.getGasUsedRaw() != null
                                     ? receipt.getGasUsed().toString()
-                                    : "unknown"));
->>>>>>> a119c7d5
+                                    : "unknown"), receipt);
         }
         return receipt;
     }
