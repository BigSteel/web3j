--- conflicted
+++ resolved
@@ -120,7 +120,7 @@
     public void setGasProvider(ContractGasProvider gasProvider) {
         this.gasProvider = gasProvider;
     }
-    
+
     /**
      * Allow {@code gasPrice} to be set.
      * @param newPrice gas price to use for subsequent transactions
@@ -191,7 +191,7 @@
     public void setDefaultBlockParameter(DefaultBlockParameter defaultBlockParameter) {
         this.defaultBlockParameter = defaultBlockParameter;
     }
-    
+
     /**
      * Execute constant function call - i.e. a call that does not change state of the contract
      *
@@ -272,12 +272,9 @@
             String data, BigInteger weiValue, String funcName)
             throws TransactionException, IOException {
 
-<<<<<<< HEAD
-        return send(contractAddress, data, weiValue,
+        TransactionReceipt receipt = send(contractAddress, data, weiValue,
                 gasProvider.getGasPrice(funcName),
                 gasProvider.getGasLimit(funcName));
-=======
-        TransactionReceipt receipt = send(contractAddress, data, weiValue, gasPrice, gasLimit);
 
         if (!receipt.isStatusOK()) {
             throw new TransactionException(
@@ -289,7 +286,6 @@
         }
 
         return receipt;
->>>>>>> a572c87b
     }
 
     protected <T extends Type> RemoteCall<T> executeRemoteCallSingleValueReturn(Function function) {
