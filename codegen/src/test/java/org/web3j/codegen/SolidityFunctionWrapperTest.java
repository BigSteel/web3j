--- conflicted
+++ resolved
@@ -139,13 +139,8 @@
         //CHECKSTYLE:OFF
         String expected =
                 "public org.web3j.protocol.core.RemoteCall<org.web3j.protocol.core.methods.response.TransactionReceipt> functionName(java.math.BigInteger param) {\n"
-<<<<<<< HEAD
-                        + "  org.web3j.abi.datatypes.Function function = new org.web3j.abi.datatypes.Function(\n"
+                        + "  final org.web3j.abi.datatypes.Function function = new org.web3j.abi.datatypes.Function(\n"
                         + "      FUNC_FUNCTIONNAME, \n"
-=======
-                        + "  final org.web3j.abi.datatypes.Function function = new org.web3j.abi.datatypes.Function(\n"
-                        + "      \"functionName\", \n"
->>>>>>> 80b3f2f1
                         + "      java.util.Arrays.<org.web3j.abi.datatypes.Type>asList(new org.web3j.abi.datatypes.generated.Uint8(param)), \n"
                         + "      java.util.Collections.<org.web3j.abi.TypeReference<?>>emptyList());\n"
                         + "  return executeRemoteCallTransaction(function);\n"
@@ -171,13 +166,8 @@
         //CHECKSTYLE:OFF
         String expected =
                 "public org.web3j.protocol.core.RemoteCall<org.web3j.protocol.core.methods.response.TransactionReceipt> functionName(java.math.BigInteger param, java.math.BigInteger weiValue) {\n"
-<<<<<<< HEAD
-                        + "  org.web3j.abi.datatypes.Function function = new org.web3j.abi.datatypes.Function(\n"
+                        + "  final org.web3j.abi.datatypes.Function function = new org.web3j.abi.datatypes.Function(\n"
                         + "      FUNC_FUNCTIONNAME, \n"
-=======
-                        + "  final org.web3j.abi.datatypes.Function function = new org.web3j.abi.datatypes.Function(\n"
-                        + "      \"functionName\", \n"
->>>>>>> 80b3f2f1
                         + "      java.util.Arrays.<org.web3j.abi.datatypes.Type>asList(new org.web3j.abi.datatypes.generated.Uint8(param)), \n"
                         + "      java.util.Collections.<org.web3j.abi.TypeReference<?>>emptyList());\n"
                         + "  return executeRemoteCallTransaction(function, weiValue);\n"
@@ -204,11 +194,7 @@
         //CHECKSTYLE:OFF
         String expected =
                 "public org.web3j.protocol.core.RemoteCall<java.math.BigInteger> functionName(java.math.BigInteger param) {\n"
-<<<<<<< HEAD
-                        + "  org.web3j.abi.datatypes.Function function = new org.web3j.abi.datatypes.Function(FUNC_FUNCTIONNAME, \n"
-=======
-                        + "  final org.web3j.abi.datatypes.Function function = new org.web3j.abi.datatypes.Function(\"functionName\", \n"
->>>>>>> 80b3f2f1
+                        + "  final org.web3j.abi.datatypes.Function function = new org.web3j.abi.datatypes.Function(FUNC_FUNCTIONNAME, \n"
                         + "      java.util.Arrays.<org.web3j.abi.datatypes.Type>asList(new org.web3j.abi.datatypes.generated.Uint8(param)), \n"
                         + "      java.util.Arrays.<org.web3j.abi.TypeReference<?>>asList(new org.web3j.abi.TypeReference<org.web3j.abi.datatypes.generated.Int8>() {}));\n"
                         + "  return executeRemoteCallSingleValueReturn(function, java.math.BigInteger.class);\n"
@@ -235,11 +221,7 @@
         //CHECKSTYLE:OFF
         String expected =
                 "public org.web3j.protocol.core.RemoteCall<java.util.List> functionName(java.math.BigInteger param) {\n"
-<<<<<<< HEAD
-                + "  org.web3j.abi.datatypes.Function function = new org.web3j.abi.datatypes.Function(FUNC_FUNCTIONNAME, \n"
-=======
-                + "  final org.web3j.abi.datatypes.Function function = new org.web3j.abi.datatypes.Function(\"functionName\", \n"
->>>>>>> 80b3f2f1
+                + "  final org.web3j.abi.datatypes.Function function = new org.web3j.abi.datatypes.Function(FUNC_FUNCTIONNAME, \n"
                 + "      java.util.Arrays.<org.web3j.abi.datatypes.Type>asList(new org.web3j.abi.datatypes.generated.Uint8(param)), \n"
                 + "      java.util.Arrays.<org.web3j.abi.TypeReference<?>>asList(new org.web3j.abi.TypeReference<org.web3j.abi.datatypes.DynamicArray<org.web3j.abi.datatypes.Address>>() {}));\n"
                 + "  return new org.web3j.protocol.core.RemoteCall<java.util.List>(\n"
