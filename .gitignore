# Created by .ignore support plugin (hsz.mobi)
### Java template
*.class

# Mobile Tools for Java (J2ME)
.mtj.tmp/

# Package Files #
*.jar
*.war
*.ear

# virtual machine crash logs, see http://www.java.com/en/download/help/error_hotspot.xml
hs_err_pid*
### Gradle template
.gradle
/build
/out
*/build/
*/out/

gradle.properties

# Ignore Gradle GUI config
gradle-app.setting

# Avoid ignoring Gradle wrapper jar file (.jar files are usually ignored)
!gradle-wrapper.jar

# Cache of project
.gradletasknamecache

# Work around https://youtrack.jetbrains.com/issue/IDEA-116898
# gradle/wrapper/gradle-wrapper.properties

.idea
*.iml
geth.sh

# Sphinx generated docs
docs/build

# OS X
<<<<<<< HEAD
.DS_Store

/bin/
/target/
=======
.DS_Store
>>>>>>> 66019e84
<|MERGE_RESOLUTION|>--- conflicted
+++ resolved
@@ -41,11 +41,7 @@
 docs/build
 
 # OS X
-<<<<<<< HEAD
 .DS_Store
 
 /bin/
-/target/
-=======
-.DS_Store
->>>>>>> 66019e84
+/target/