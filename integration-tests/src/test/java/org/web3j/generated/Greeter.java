package org.web3j.generated;

import java.math.BigInteger;
import java.util.Arrays;
import java.util.Collections;
import org.web3j.abi.FunctionEncoder;
import org.web3j.abi.TypeReference;
import org.web3j.abi.datatypes.Function;
import org.web3j.abi.datatypes.Type;
import org.web3j.abi.datatypes.Utf8String;
import org.web3j.crypto.Credentials;
import org.web3j.protocol.Web3j;
import org.web3j.protocol.core.RemoteCall;
import org.web3j.protocol.core.methods.response.TransactionReceipt;
import org.web3j.tx.Contract;
import org.web3j.tx.TransactionManager;

/**
 * <p>Auto generated code.
 * <p><strong>Do not modify!</strong>
 * <p>Please use the <a href="https://docs.web3j.io/command_line.html">web3j command line tools</a>,
 * or the org.web3j.codegen.SolidityFunctionWrapperGenerator in the 
 * <a href="https://github.com/web3j/web3j/tree/master/codegen">codegen module</a> to update.
 *
 * <p>Generated with web3j version 3.3.1.
 */
public class Greeter extends Contract {
    private static final String BINARY = "6060604052341561000f57600080fd5b6040516103203803806103208339810160405280805160008054600160a060020a03191633600160a060020a03161790559190910190506001818051610059929160200190610060565b50506100fb565b828054600181600116156101000203166002900490600052602060002090601f016020900481019282601f106100a157805160ff19168380011785556100ce565b828001600101855582156100ce579182015b828111156100ce5782518255916020019190600101906100b3565b506100da9291506100de565b5090565b6100f891905b808211156100da57600081556001016100e4565b90565b6102168061010a6000396000f30060606040526004361061004b5763ffffffff7c010000000000000000000000000000000000000000000000000000000060003504166341c0e1b58114610050578063cfae321714610065575b600080fd5b341561005b57600080fd5b6100636100ef565b005b341561007057600080fd5b610078610130565b60405160208082528190810183818151815260200191508051906020019080838360005b838110156100b457808201518382015260200161009c565b50505050905090810190601f1680156100e15780820380516001836020036101000a031916815260200191505b509250505060405180910390f35b6000543373ffffffffffffffffffffffffffffffffffffffff9081169116141561012e5760005473ffffffffffffffffffffffffffffffffffffffff16ff5b565b6101386101d8565b60018054600181600116156101000203166002900480601f0160208091040260200160405190810160405280929190818152602001828054600181600116156101000203166002900480156101ce5780601f106101a3576101008083540402835291602001916101ce565b820191906000526020600020905b8154815290600101906020018083116101b157829003601f168201915b5050505050905090565b602060405190810160405260008152905600a165627a7a723058201469caa2b23472d9b36058510d9fe408d2f0fe25be907003efc4526c335641f20029";

    public static final String FUNC_KILL = "kill";

    public static final String FUNC_GREET = "greet";

    protected Greeter(String contractAddress, Web3j web3j, Credentials credentials, BigInteger gasPrice, BigInteger gasLimit) {
        super(BINARY, contractAddress, web3j, credentials, gasPrice, gasLimit);
    }

    protected Greeter(String contractAddress, Web3j web3j, TransactionManager transactionManager, BigInteger gasPrice, BigInteger gasLimit) {
        super(BINARY, contractAddress, web3j, transactionManager, gasPrice, gasLimit);
    }

    public RemoteCall<TransactionReceipt> kill() {
        final Function function = new Function(
<<<<<<< HEAD
                FUNC_KILL,
                Arrays.<Type>asList(),
=======
                "kill", 
                Arrays.<Type>asList(), 
>>>>>>> a572c87b
                Collections.<TypeReference<?>>emptyList());
        return executeRemoteCallTransaction(function);
    }

    public RemoteCall<String> greet() {
<<<<<<< HEAD
        final Function function = new Function(FUNC_GREET,
                Arrays.<Type>asList(),
=======
        final Function function = new Function("greet", 
                Arrays.<Type>asList(), 
>>>>>>> a572c87b
                Arrays.<TypeReference<?>>asList(new TypeReference<Utf8String>() {}));
        return executeRemoteCallSingleValueReturn(function, String.class);
    }

    public static RemoteCall<Greeter> deploy(Web3j web3j, Credentials credentials, BigInteger gasPrice, BigInteger gasLimit, String _greeting) {
        String encodedConstructor = FunctionEncoder.encodeConstructor(Arrays.<Type>asList(new org.web3j.abi.datatypes.Utf8String(_greeting)));
        return deployRemoteCall(Greeter.class, web3j, credentials, gasPrice, gasLimit, BINARY, encodedConstructor);
    }

    public static RemoteCall<Greeter> deploy(Web3j web3j, TransactionManager transactionManager, BigInteger gasPrice, BigInteger gasLimit, String _greeting) {
        String encodedConstructor = FunctionEncoder.encodeConstructor(Arrays.<Type>asList(new org.web3j.abi.datatypes.Utf8String(_greeting)));
        return deployRemoteCall(Greeter.class, web3j, transactionManager, gasPrice, gasLimit, BINARY, encodedConstructor);
    }

    public static Greeter load(String contractAddress, Web3j web3j, Credentials credentials, BigInteger gasPrice, BigInteger gasLimit) {
        return new Greeter(contractAddress, web3j, credentials, gasPrice, gasLimit);
    }

    public static Greeter load(String contractAddress, Web3j web3j, TransactionManager transactionManager, BigInteger gasPrice, BigInteger gasLimit) {
        return new Greeter(contractAddress, web3j, transactionManager, gasPrice, gasLimit);
    }
}<|MERGE_RESOLUTION|>--- conflicted
+++ resolved
@@ -41,25 +41,15 @@
 
     public RemoteCall<TransactionReceipt> kill() {
         final Function function = new Function(
-<<<<<<< HEAD
-                FUNC_KILL,
-                Arrays.<Type>asList(),
-=======
-                "kill", 
+                FUNC_KILL, 
                 Arrays.<Type>asList(), 
->>>>>>> a572c87b
                 Collections.<TypeReference<?>>emptyList());
         return executeRemoteCallTransaction(function);
     }
 
     public RemoteCall<String> greet() {
-<<<<<<< HEAD
-        final Function function = new Function(FUNC_GREET,
-                Arrays.<Type>asList(),
-=======
-        final Function function = new Function("greet", 
+        final Function function = new Function(FUNC_GREET, 
                 Arrays.<Type>asList(), 
->>>>>>> a572c87b
                 Arrays.<TypeReference<?>>asList(new TypeReference<Utf8String>() {}));
         return executeRemoteCallSingleValueReturn(function, String.class);
     }
