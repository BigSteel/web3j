package org.web3j.generated;

import java.math.BigInteger;
import java.util.ArrayList;
import java.util.Arrays;
import java.util.Collections;
import java.util.List;

import io.reactivex.Flowable;
import org.web3j.abi.EventEncoder;
import org.web3j.abi.FunctionEncoder;
import org.web3j.abi.TypeReference;
import org.web3j.abi.datatypes.Address;
import org.web3j.abi.datatypes.Event;
import org.web3j.abi.datatypes.Function;
import org.web3j.abi.datatypes.Type;
import org.web3j.abi.datatypes.Utf8String;
import org.web3j.abi.datatypes.generated.Uint256;
import org.web3j.abi.datatypes.generated.Uint8;
import org.web3j.crypto.Credentials;
import org.web3j.protocol.Web3j;
import org.web3j.protocol.core.DefaultBlockParameter;
import org.web3j.protocol.core.RemoteCall;
import org.web3j.protocol.core.methods.request.EthFilter;
import org.web3j.protocol.core.methods.response.Log;
import org.web3j.protocol.core.methods.response.TransactionReceipt;
import org.web3j.tx.Contract;
import org.web3j.tx.TransactionManager;

/**
 * <p>Auto generated code.
 * <p><strong>Do not modify!</strong>
 * <p>Please use the <a href="https://docs.web3j.io/command_line.html">web3j command line tools</a>,
 * or the org.web3j.codegen.SolidityFunctionWrapperGenerator in the 
 * <a href="https://github.com/web3j/web3j/tree/master/codegen">codegen module</a> to update.
 *
 * <p>Generated with web3j version 3.3.1.
 */
public class HumanStandardToken extends Contract {
    private static final String BINARY = "606060405260408051908101604052600481527f48302e31000000000000000000000000000000000000000000000000000000006020820152600690805161004b9291602001906100e7565b50341561005757600080fd5b6040516109fa3803806109fa833981016040528080519190602001805182019190602001805191906020018051600160a060020a0333166000908152600160205260408120879055869055909101905060038380516100ba9291602001906100e7565b506004805460ff191660ff841617905560058180516100dd9291602001906100e7565b5050505050610182565b828054600181600116156101000203166002900490600052602060002090601f016020900481019282601f1061012857805160ff1916838001178555610155565b82800160010185558215610155579182015b8281111561015557825182559160200191906001019061013a565b50610161929150610165565b5090565b61017f91905b80821115610161576000815560010161016b565b90565b610869806101916000396000f3006060604052600436106100955763ffffffff60e060020a60003504166306fdde0381146100a5578063095ea7b31461012f57806318160ddd1461016557806323b872dd1461018a578063313ce567146101b257806354fd4d50146101db57806370a08231146101ee57806395d89b411461020d578063a9059cbb14610220578063cae9ca5114610242578063dd62ed3e146102a7575b34156100a057600080fd5b600080fd5b34156100b057600080fd5b6100b86102cc565b60405160208082528190810183818151815260200191508051906020019080838360005b838110156100f45780820151838201526020016100dc565b50505050905090810190601f1680156101215780820380516001836020036101000a031916815260200191505b509250505060405180910390f35b341561013a57600080fd5b610151600160a060020a036004351660243561036a565b604051901515815260200160405180910390f35b341561017057600080fd5b6101786103d7565b60405190815260200160405180910390f35b341561019557600080fd5b610151600160a060020a03600435811690602435166044356103dd565b34156101bd57600080fd5b6101c56104d5565b60405160ff909116815260200160405180910390f35b34156101e657600080fd5b6100b86104de565b34156101f957600080fd5b610178600160a060020a0360043516610549565b341561021857600080fd5b6100b8610564565b341561022b57600080fd5b610151600160a060020a03600435166024356105cf565b341561024d57600080fd5b61015160048035600160a060020a03169060248035919060649060443590810190830135806020601f8201819004810201604051908101604052818152929190602084018383808284375094965061067295505050505050565b34156102b257600080fd5b610178600160a060020a0360043581169060243516610812565b60038054600181600116156101000203166002900480601f0160208091040260200160405190810160405280929190818152602001828054600181600116156101000203166002900480156103625780601f1061033757610100808354040283529160200191610362565b820191906000526020600020905b81548152906001019060200180831161034557829003601f168201915b505050505081565b600160a060020a03338116600081815260026020908152604080832094871680845294909152808220859055909291907f8c5be1e5ebec7d5bd14f71427d1e84f3dd0314c0f7b2291e5b200ac8c7c3b9259085905190815260200160405180910390a35060015b92915050565b60005481565b600160a060020a03831660009081526001602052604081205482901080159061042d5750600160a060020a0380851660009081526002602090815260408083203390941683529290522054829010155b80156104395750600082115b156104ca57600160a060020a03808416600081815260016020908152604080832080548801905588851680845281842080548990039055600283528184203390961684529490915290819020805486900390559091907fddf252ad1be2c89b69c2b068fc378daa952ba7f163c4a11628f55a4df523b3ef9085905190815260200160405180910390a35060016104ce565b5060005b9392505050565b60045460ff1681565b60068054600181600116156101000203166002900480601f0160208091040260200160405190810160405280929190818152602001828054600181600116156101000203166002900480156103625780601f1061033757610100808354040283529160200191610362565b600160a060020a031660009081526001602052604090205490565b60058054600181600116156101000203166002900480601f0160208091040260200160405190810160405280929190818152602001828054600181600116156101000203166002900480156103625780601f1061033757610100808354040283529160200191610362565b600160a060020a0333166000908152600160205260408120548290108015906105f85750600082115b1561066a57600160a060020a033381166000818152600160205260408082208054879003905592861680825290839020805486019055917fddf252ad1be2c89b69c2b068fc378daa952ba7f163c4a11628f55a4df523b3ef9085905190815260200160405180910390a35060016103d1565b5060006103d1565b600160a060020a03338116600081815260026020908152604080832094881680845294909152808220869055909291907f8c5be1e5ebec7d5bd14f71427d1e84f3dd0314c0f7b2291e5b200ac8c7c3b9259086905190815260200160405180910390a383600160a060020a03166040517f72656365697665417070726f76616c28616464726573732c75696e743235362c81527f616464726573732c6279746573290000000000000000000000000000000000006020820152602e01604051809103902060e060020a9004338530866040518563ffffffff1660e060020a0281526004018085600160a060020a0316600160a060020a0316815260200184815260200183600160a060020a0316600160a060020a03168152602001828051906020019080838360005b838110156107b357808201518382015260200161079b565b50505050905090810190601f1680156107e05780820380516001836020036101000a031916815260200191505b5094505050505060006040518083038160008761646e5a03f192505050151561080857600080fd5b5060019392505050565b600160a060020a039182166000908152600260209081526040808320939094168252919091522054905600a165627a7a72305820157a6daf37d8e05e02039139656c677b7fa63b9f122b307e5d1c2af64f73f5dc0029";

    public static final String FUNC_NAME = "name";

    public static final String FUNC_APPROVE = "approve";

    public static final String FUNC_TOTALSUPPLY = "totalSupply";

    public static final String FUNC_TRANSFERFROM = "transferFrom";

    public static final String FUNC_DECIMALS = "decimals";

    public static final String FUNC_VERSION = "version";

    public static final String FUNC_BALANCEOF = "balanceOf";

    public static final String FUNC_SYMBOL = "symbol";

    public static final String FUNC_TRANSFER = "transfer";

    public static final String FUNC_APPROVEANDCALL = "approveAndCall";

    public static final String FUNC_ALLOWANCE = "allowance";

    public static final Event TRANSFER_EVENT = new Event("Transfer", 
            Arrays.<TypeReference<?>>asList(new TypeReference<Address>() {}, new TypeReference<Address>() {}),
            Arrays.<TypeReference<?>>asList(new TypeReference<Uint256>() {}));
    ;

    public static final Event APPROVAL_EVENT = new Event("Approval", 
            Arrays.<TypeReference<?>>asList(new TypeReference<Address>() {}, new TypeReference<Address>() {}),
            Arrays.<TypeReference<?>>asList(new TypeReference<Uint256>() {}));
    ;

    protected HumanStandardToken(String contractAddress, Web3j web3j, Credentials credentials, BigInteger gasPrice, BigInteger gasLimit) {
        super(BINARY, contractAddress, web3j, credentials, gasPrice, gasLimit);
    }

    protected HumanStandardToken(String contractAddress, Web3j web3j, TransactionManager transactionManager, BigInteger gasPrice, BigInteger gasLimit) {
        super(BINARY, contractAddress, web3j, transactionManager, gasPrice, gasLimit);
    }

<<<<<<< HEAD
    public List<TransferEventResponse> getTransferEvents(TransactionReceipt transactionReceipt) {
        List<Contract.EventValuesWithLog> valueList = extractEventParametersWithLog(TRANSFER_EVENT, transactionReceipt);
        ArrayList<TransferEventResponse> responses = new ArrayList<TransferEventResponse>(valueList.size());
        for (Contract.EventValuesWithLog eventValues : valueList) {
            TransferEventResponse typedResponse = new TransferEventResponse();
            typedResponse.log = eventValues.getLog();
            typedResponse._from = (String) eventValues.getIndexedValues().get(0).getValue();
            typedResponse._to = (String) eventValues.getIndexedValues().get(1).getValue();
            typedResponse._value = (BigInteger) eventValues.getNonIndexedValues().get(0).getValue();
            responses.add(typedResponse);
        }
        return responses;
    }

    public Flowable<TransferEventResponse> transferEventObservable(EthFilter filter) {
        return web3j.ethLogObservable(filter).map(log -> {
            EventValuesWithLog eventValues = extractEventParametersWithLog(TRANSFER_EVENT, log);
            TransferEventResponse typedResponse = new TransferEventResponse();
            typedResponse.log = log;
            typedResponse._from = (String) eventValues.getIndexedValues().get(0).getValue();
            typedResponse._to = (String) eventValues.getIndexedValues().get(1).getValue();
            typedResponse._value = (BigInteger) eventValues.getNonIndexedValues().get(0).getValue();
            return typedResponse;
        });
    }

    public Flowable<TransferEventResponse> transferEventObservable(DefaultBlockParameter startBlock, DefaultBlockParameter endBlock) {
        EthFilter filter = new EthFilter(startBlock, endBlock, getContractAddress());
        filter.addSingleTopic(EventEncoder.encode(TRANSFER_EVENT));
        return transferEventObservable(filter);
    }

    public List<ApprovalEventResponse> getApprovalEvents(TransactionReceipt transactionReceipt) {
        List<Contract.EventValuesWithLog> valueList = extractEventParametersWithLog(APPROVAL_EVENT, transactionReceipt);
        ArrayList<ApprovalEventResponse> responses = new ArrayList<ApprovalEventResponse>(valueList.size());
        for (Contract.EventValuesWithLog eventValues : valueList) {
            ApprovalEventResponse typedResponse = new ApprovalEventResponse();
            typedResponse.log = eventValues.getLog();
            typedResponse._owner = (String) eventValues.getIndexedValues().get(0).getValue();
            typedResponse._spender = (String) eventValues.getIndexedValues().get(1).getValue();
            typedResponse._value = (BigInteger) eventValues.getNonIndexedValues().get(0).getValue();
            responses.add(typedResponse);
        }
        return responses;
    }

    public Flowable<ApprovalEventResponse> approvalEventObservable(EthFilter filter) {
        return web3j.ethLogObservable(filter).map(log -> {
            EventValuesWithLog eventValues = extractEventParametersWithLog(APPROVAL_EVENT, log);
            ApprovalEventResponse typedResponse = new ApprovalEventResponse();
            typedResponse.log = log;
            typedResponse._owner = (String) eventValues.getIndexedValues().get(0).getValue();
            typedResponse._spender = (String) eventValues.getIndexedValues().get(1).getValue();
            typedResponse._value = (BigInteger) eventValues.getNonIndexedValues().get(0).getValue();
            return typedResponse;
        });
    }

    public Flowable<ApprovalEventResponse> approvalEventObservable(DefaultBlockParameter startBlock, DefaultBlockParameter endBlock) {
        EthFilter filter = new EthFilter(startBlock, endBlock, getContractAddress());
        filter.addSingleTopic(EventEncoder.encode(APPROVAL_EVENT));
        return approvalEventObservable(filter);
    }

=======
>>>>>>> 254afb81
    public RemoteCall<String> name() {
        final Function function = new Function(FUNC_NAME, 
                Arrays.<Type>asList(), 
                Arrays.<TypeReference<?>>asList(new TypeReference<Utf8String>() {}));
        return executeRemoteCallSingleValueReturn(function, String.class);
    }

    public RemoteCall<TransactionReceipt> approve(String _spender, BigInteger _value) {
        final Function function = new Function(
                FUNC_APPROVE, 
                Arrays.<Type>asList(new org.web3j.abi.datatypes.Address(_spender), 
                new org.web3j.abi.datatypes.generated.Uint256(_value)), 
                Collections.<TypeReference<?>>emptyList());
        return executeRemoteCallTransaction(function);
    }

    public RemoteCall<BigInteger> totalSupply() {
        final Function function = new Function(FUNC_TOTALSUPPLY, 
                Arrays.<Type>asList(), 
                Arrays.<TypeReference<?>>asList(new TypeReference<Uint256>() {}));
        return executeRemoteCallSingleValueReturn(function, BigInteger.class);
    }

    public RemoteCall<TransactionReceipt> transferFrom(String _from, String _to, BigInteger _value) {
        final Function function = new Function(
                FUNC_TRANSFERFROM, 
                Arrays.<Type>asList(new org.web3j.abi.datatypes.Address(_from), 
                new org.web3j.abi.datatypes.Address(_to), 
                new org.web3j.abi.datatypes.generated.Uint256(_value)), 
                Collections.<TypeReference<?>>emptyList());
        return executeRemoteCallTransaction(function);
    }

    public RemoteCall<BigInteger> decimals() {
        final Function function = new Function(FUNC_DECIMALS, 
                Arrays.<Type>asList(), 
                Arrays.<TypeReference<?>>asList(new TypeReference<Uint8>() {}));
        return executeRemoteCallSingleValueReturn(function, BigInteger.class);
    }

    public RemoteCall<String> version() {
        final Function function = new Function(FUNC_VERSION, 
                Arrays.<Type>asList(), 
                Arrays.<TypeReference<?>>asList(new TypeReference<Utf8String>() {}));
        return executeRemoteCallSingleValueReturn(function, String.class);
    }

    public RemoteCall<BigInteger> balanceOf(String _owner) {
        final Function function = new Function(FUNC_BALANCEOF, 
                Arrays.<Type>asList(new org.web3j.abi.datatypes.Address(_owner)), 
                Arrays.<TypeReference<?>>asList(new TypeReference<Uint256>() {}));
        return executeRemoteCallSingleValueReturn(function, BigInteger.class);
    }

    public RemoteCall<String> symbol() {
        final Function function = new Function(FUNC_SYMBOL, 
                Arrays.<Type>asList(), 
                Arrays.<TypeReference<?>>asList(new TypeReference<Utf8String>() {}));
        return executeRemoteCallSingleValueReturn(function, String.class);
    }

    public RemoteCall<TransactionReceipt> transfer(String _to, BigInteger _value) {
        final Function function = new Function(
                FUNC_TRANSFER, 
                Arrays.<Type>asList(new org.web3j.abi.datatypes.Address(_to), 
                new org.web3j.abi.datatypes.generated.Uint256(_value)), 
                Collections.<TypeReference<?>>emptyList());
        return executeRemoteCallTransaction(function);
    }

    public RemoteCall<TransactionReceipt> approveAndCall(String _spender, BigInteger _value, byte[] _extraData) {
        final Function function = new Function(
                FUNC_APPROVEANDCALL, 
                Arrays.<Type>asList(new org.web3j.abi.datatypes.Address(_spender), 
                new org.web3j.abi.datatypes.generated.Uint256(_value), 
                new org.web3j.abi.datatypes.DynamicBytes(_extraData)), 
                Collections.<TypeReference<?>>emptyList());
        return executeRemoteCallTransaction(function);
    }

    public RemoteCall<BigInteger> allowance(String _owner, String _spender) {
        final Function function = new Function(FUNC_ALLOWANCE, 
                Arrays.<Type>asList(new org.web3j.abi.datatypes.Address(_owner), 
                new org.web3j.abi.datatypes.Address(_spender)), 
                Arrays.<TypeReference<?>>asList(new TypeReference<Uint256>() {}));
        return executeRemoteCallSingleValueReturn(function, BigInteger.class);
    }

    public static RemoteCall<HumanStandardToken> deploy(Web3j web3j, Credentials credentials, BigInteger gasPrice, BigInteger gasLimit, BigInteger _initialAmount, String _tokenName, BigInteger _decimalUnits, String _tokenSymbol) {
        String encodedConstructor = FunctionEncoder.encodeConstructor(Arrays.<Type>asList(new org.web3j.abi.datatypes.generated.Uint256(_initialAmount), 
                new org.web3j.abi.datatypes.Utf8String(_tokenName), 
                new org.web3j.abi.datatypes.generated.Uint8(_decimalUnits), 
                new org.web3j.abi.datatypes.Utf8String(_tokenSymbol)));
        return deployRemoteCall(HumanStandardToken.class, web3j, credentials, gasPrice, gasLimit, BINARY, encodedConstructor);
    }

    public static RemoteCall<HumanStandardToken> deploy(Web3j web3j, TransactionManager transactionManager, BigInteger gasPrice, BigInteger gasLimit, BigInteger _initialAmount, String _tokenName, BigInteger _decimalUnits, String _tokenSymbol) {
        String encodedConstructor = FunctionEncoder.encodeConstructor(Arrays.<Type>asList(new org.web3j.abi.datatypes.generated.Uint256(_initialAmount), 
                new org.web3j.abi.datatypes.Utf8String(_tokenName), 
                new org.web3j.abi.datatypes.generated.Uint8(_decimalUnits), 
                new org.web3j.abi.datatypes.Utf8String(_tokenSymbol)));
        return deployRemoteCall(HumanStandardToken.class, web3j, transactionManager, gasPrice, gasLimit, BINARY, encodedConstructor);
    }

    public List<TransferEventResponse> getTransferEvents(TransactionReceipt transactionReceipt) {
        List<Contract.EventValuesWithLog> valueList = extractEventParametersWithLog(TRANSFER_EVENT, transactionReceipt);
        ArrayList<TransferEventResponse> responses = new ArrayList<TransferEventResponse>(valueList.size());
        for (Contract.EventValuesWithLog eventValues : valueList) {
            TransferEventResponse typedResponse = new TransferEventResponse();
            typedResponse.log = eventValues.getLog();
            typedResponse._from = (String) eventValues.getIndexedValues().get(0).getValue();
            typedResponse._to = (String) eventValues.getIndexedValues().get(1).getValue();
            typedResponse._value = (BigInteger) eventValues.getNonIndexedValues().get(0).getValue();
            responses.add(typedResponse);
        }
        return responses;
    }

    public Observable<TransferEventResponse> transferEventObservable(EthFilter filter) {
        return web3j.ethLogObservable(filter).map(new Func1<Log, TransferEventResponse>() {
            @Override
            public TransferEventResponse call(Log log) {
                Contract.EventValuesWithLog eventValues = extractEventParametersWithLog(TRANSFER_EVENT, log);
                TransferEventResponse typedResponse = new TransferEventResponse();
                typedResponse.log = log;
                typedResponse._from = (String) eventValues.getIndexedValues().get(0).getValue();
                typedResponse._to = (String) eventValues.getIndexedValues().get(1).getValue();
                typedResponse._value = (BigInteger) eventValues.getNonIndexedValues().get(0).getValue();
                return typedResponse;
            }
        });
    }

    public Observable<TransferEventResponse> transferEventObservable(DefaultBlockParameter startBlock, DefaultBlockParameter endBlock) {
        EthFilter filter = new EthFilter(startBlock, endBlock, getContractAddress());
        filter.addSingleTopic(EventEncoder.encode(TRANSFER_EVENT));
        return transferEventObservable(filter);
    }

    public List<ApprovalEventResponse> getApprovalEvents(TransactionReceipt transactionReceipt) {
        List<Contract.EventValuesWithLog> valueList = extractEventParametersWithLog(APPROVAL_EVENT, transactionReceipt);
        ArrayList<ApprovalEventResponse> responses = new ArrayList<ApprovalEventResponse>(valueList.size());
        for (Contract.EventValuesWithLog eventValues : valueList) {
            ApprovalEventResponse typedResponse = new ApprovalEventResponse();
            typedResponse.log = eventValues.getLog();
            typedResponse._owner = (String) eventValues.getIndexedValues().get(0).getValue();
            typedResponse._spender = (String) eventValues.getIndexedValues().get(1).getValue();
            typedResponse._value = (BigInteger) eventValues.getNonIndexedValues().get(0).getValue();
            responses.add(typedResponse);
        }
        return responses;
    }

    public Observable<ApprovalEventResponse> approvalEventObservable(EthFilter filter) {
        return web3j.ethLogObservable(filter).map(new Func1<Log, ApprovalEventResponse>() {
            @Override
            public ApprovalEventResponse call(Log log) {
                Contract.EventValuesWithLog eventValues = extractEventParametersWithLog(APPROVAL_EVENT, log);
                ApprovalEventResponse typedResponse = new ApprovalEventResponse();
                typedResponse.log = log;
                typedResponse._owner = (String) eventValues.getIndexedValues().get(0).getValue();
                typedResponse._spender = (String) eventValues.getIndexedValues().get(1).getValue();
                typedResponse._value = (BigInteger) eventValues.getNonIndexedValues().get(0).getValue();
                return typedResponse;
            }
        });
    }

    public Observable<ApprovalEventResponse> approvalEventObservable(DefaultBlockParameter startBlock, DefaultBlockParameter endBlock) {
        EthFilter filter = new EthFilter(startBlock, endBlock, getContractAddress());
        filter.addSingleTopic(EventEncoder.encode(APPROVAL_EVENT));
        return approvalEventObservable(filter);
    }

    public static HumanStandardToken load(String contractAddress, Web3j web3j, Credentials credentials, BigInteger gasPrice, BigInteger gasLimit) {
        return new HumanStandardToken(contractAddress, web3j, credentials, gasPrice, gasLimit);
    }

    public static HumanStandardToken load(String contractAddress, Web3j web3j, TransactionManager transactionManager, BigInteger gasPrice, BigInteger gasLimit) {
        return new HumanStandardToken(contractAddress, web3j, transactionManager, gasPrice, gasLimit);
    }

    public static class TransferEventResponse {
        public Log log;

        public String _from;

        public String _to;

        public BigInteger _value;
    }

    public static class ApprovalEventResponse {
        public Log log;

        public String _owner;

        public String _spender;

        public BigInteger _value;
    }
}<|MERGE_RESOLUTION|>--- conflicted
+++ resolved
@@ -61,7 +61,7 @@
 
     public static final String FUNC_ALLOWANCE = "allowance";
 
-    public static final Event TRANSFER_EVENT = new Event("Transfer", 
+    public static final Event TRANSFER_EVENT = new Event("Transfer",
             Arrays.<TypeReference<?>>asList(new TypeReference<Address>() {}, new TypeReference<Address>() {}),
             Arrays.<TypeReference<?>>asList(new TypeReference<Uint256>() {}));
     ;
@@ -79,7 +79,110 @@
         super(BINARY, contractAddress, web3j, transactionManager, gasPrice, gasLimit);
     }
 
-<<<<<<< HEAD
+    public RemoteCall<String> name() {
+        final Function function = new Function(FUNC_NAME,
+                Arrays.<Type>asList(), 
+                Arrays.<TypeReference<?>>asList(new TypeReference<Utf8String>() {}));
+        return executeRemoteCallSingleValueReturn(function, String.class);
+    }
+
+    public RemoteCall<TransactionReceipt> approve(String _spender, BigInteger _value) {
+        final Function function = new Function(
+                FUNC_APPROVE,
+                Arrays.<Type>asList(new org.web3j.abi.datatypes.Address(_spender), 
+                new org.web3j.abi.datatypes.generated.Uint256(_value)), 
+                Collections.<TypeReference<?>>emptyList());
+        return executeRemoteCallTransaction(function);
+    }
+
+    public RemoteCall<BigInteger> totalSupply() {
+        final Function function = new Function(FUNC_TOTALSUPPLY,
+                Arrays.<Type>asList(), 
+                Arrays.<TypeReference<?>>asList(new TypeReference<Uint256>() {}));
+        return executeRemoteCallSingleValueReturn(function, BigInteger.class);
+    }
+
+    public RemoteCall<TransactionReceipt> transferFrom(String _from, String _to, BigInteger _value) {
+        final Function function = new Function(
+                FUNC_TRANSFERFROM,
+                Arrays.<Type>asList(new org.web3j.abi.datatypes.Address(_from), 
+                new org.web3j.abi.datatypes.Address(_to), 
+                new org.web3j.abi.datatypes.generated.Uint256(_value)), 
+                Collections.<TypeReference<?>>emptyList());
+        return executeRemoteCallTransaction(function);
+    }
+
+    public RemoteCall<BigInteger> decimals() {
+        final Function function = new Function(FUNC_DECIMALS,
+                Arrays.<Type>asList(), 
+                Arrays.<TypeReference<?>>asList(new TypeReference<Uint8>() {}));
+        return executeRemoteCallSingleValueReturn(function, BigInteger.class);
+    }
+
+    public RemoteCall<String> version() {
+        final Function function = new Function(FUNC_VERSION,
+                Arrays.<Type>asList(), 
+                Arrays.<TypeReference<?>>asList(new TypeReference<Utf8String>() {}));
+        return executeRemoteCallSingleValueReturn(function, String.class);
+    }
+
+    public RemoteCall<BigInteger> balanceOf(String _owner) {
+        final Function function = new Function(FUNC_BALANCEOF,
+                Arrays.<Type>asList(new org.web3j.abi.datatypes.Address(_owner)), 
+                Arrays.<TypeReference<?>>asList(new TypeReference<Uint256>() {}));
+        return executeRemoteCallSingleValueReturn(function, BigInteger.class);
+    }
+
+    public RemoteCall<String> symbol() {
+        final Function function = new Function(FUNC_SYMBOL,
+                Arrays.<Type>asList(), 
+                Arrays.<TypeReference<?>>asList(new TypeReference<Utf8String>() {}));
+        return executeRemoteCallSingleValueReturn(function, String.class);
+    }
+
+    public RemoteCall<TransactionReceipt> transfer(String _to, BigInteger _value) {
+        final Function function = new Function(
+                FUNC_TRANSFER,
+                Arrays.<Type>asList(new org.web3j.abi.datatypes.Address(_to), 
+                new org.web3j.abi.datatypes.generated.Uint256(_value)), 
+                Collections.<TypeReference<?>>emptyList());
+        return executeRemoteCallTransaction(function);
+    }
+
+    public RemoteCall<TransactionReceipt> approveAndCall(String _spender, BigInteger _value, byte[] _extraData) {
+        final Function function = new Function(
+                FUNC_APPROVEANDCALL,
+                Arrays.<Type>asList(new org.web3j.abi.datatypes.Address(_spender), 
+                new org.web3j.abi.datatypes.generated.Uint256(_value), 
+                new org.web3j.abi.datatypes.DynamicBytes(_extraData)), 
+                Collections.<TypeReference<?>>emptyList());
+        return executeRemoteCallTransaction(function);
+    }
+
+    public RemoteCall<BigInteger> allowance(String _owner, String _spender) {
+        final Function function = new Function(FUNC_ALLOWANCE,
+                Arrays.<Type>asList(new org.web3j.abi.datatypes.Address(_owner), 
+                new org.web3j.abi.datatypes.Address(_spender)), 
+                Arrays.<TypeReference<?>>asList(new TypeReference<Uint256>() {}));
+        return executeRemoteCallSingleValueReturn(function, BigInteger.class);
+    }
+
+    public static RemoteCall<HumanStandardToken> deploy(Web3j web3j, Credentials credentials, BigInteger gasPrice, BigInteger gasLimit, BigInteger _initialAmount, String _tokenName, BigInteger _decimalUnits, String _tokenSymbol) {
+        String encodedConstructor = FunctionEncoder.encodeConstructor(Arrays.<Type>asList(new org.web3j.abi.datatypes.generated.Uint256(_initialAmount), 
+                new org.web3j.abi.datatypes.Utf8String(_tokenName), 
+                new org.web3j.abi.datatypes.generated.Uint8(_decimalUnits), 
+                new org.web3j.abi.datatypes.Utf8String(_tokenSymbol)));
+        return deployRemoteCall(HumanStandardToken.class, web3j, credentials, gasPrice, gasLimit, BINARY, encodedConstructor);
+    }
+
+    public static RemoteCall<HumanStandardToken> deploy(Web3j web3j, TransactionManager transactionManager, BigInteger gasPrice, BigInteger gasLimit, BigInteger _initialAmount, String _tokenName, BigInteger _decimalUnits, String _tokenSymbol) {
+        String encodedConstructor = FunctionEncoder.encodeConstructor(Arrays.<Type>asList(new org.web3j.abi.datatypes.generated.Uint256(_initialAmount), 
+                new org.web3j.abi.datatypes.Utf8String(_tokenName), 
+                new org.web3j.abi.datatypes.generated.Uint8(_decimalUnits), 
+                new org.web3j.abi.datatypes.Utf8String(_tokenSymbol)));
+        return deployRemoteCall(HumanStandardToken.class, web3j, transactionManager, gasPrice, gasLimit, BINARY, encodedConstructor);
+    }
+
     public List<TransferEventResponse> getTransferEvents(TransactionReceipt transactionReceipt) {
         List<Contract.EventValuesWithLog> valueList = extractEventParametersWithLog(TRANSFER_EVENT, transactionReceipt);
         ArrayList<TransferEventResponse> responses = new ArrayList<TransferEventResponse>(valueList.size());
@@ -144,182 +247,6 @@
         return approvalEventObservable(filter);
     }
 
-=======
->>>>>>> 254afb81
-    public RemoteCall<String> name() {
-        final Function function = new Function(FUNC_NAME, 
-                Arrays.<Type>asList(), 
-                Arrays.<TypeReference<?>>asList(new TypeReference<Utf8String>() {}));
-        return executeRemoteCallSingleValueReturn(function, String.class);
-    }
-
-    public RemoteCall<TransactionReceipt> approve(String _spender, BigInteger _value) {
-        final Function function = new Function(
-                FUNC_APPROVE, 
-                Arrays.<Type>asList(new org.web3j.abi.datatypes.Address(_spender), 
-                new org.web3j.abi.datatypes.generated.Uint256(_value)), 
-                Collections.<TypeReference<?>>emptyList());
-        return executeRemoteCallTransaction(function);
-    }
-
-    public RemoteCall<BigInteger> totalSupply() {
-        final Function function = new Function(FUNC_TOTALSUPPLY, 
-                Arrays.<Type>asList(), 
-                Arrays.<TypeReference<?>>asList(new TypeReference<Uint256>() {}));
-        return executeRemoteCallSingleValueReturn(function, BigInteger.class);
-    }
-
-    public RemoteCall<TransactionReceipt> transferFrom(String _from, String _to, BigInteger _value) {
-        final Function function = new Function(
-                FUNC_TRANSFERFROM, 
-                Arrays.<Type>asList(new org.web3j.abi.datatypes.Address(_from), 
-                new org.web3j.abi.datatypes.Address(_to), 
-                new org.web3j.abi.datatypes.generated.Uint256(_value)), 
-                Collections.<TypeReference<?>>emptyList());
-        return executeRemoteCallTransaction(function);
-    }
-
-    public RemoteCall<BigInteger> decimals() {
-        final Function function = new Function(FUNC_DECIMALS, 
-                Arrays.<Type>asList(), 
-                Arrays.<TypeReference<?>>asList(new TypeReference<Uint8>() {}));
-        return executeRemoteCallSingleValueReturn(function, BigInteger.class);
-    }
-
-    public RemoteCall<String> version() {
-        final Function function = new Function(FUNC_VERSION, 
-                Arrays.<Type>asList(), 
-                Arrays.<TypeReference<?>>asList(new TypeReference<Utf8String>() {}));
-        return executeRemoteCallSingleValueReturn(function, String.class);
-    }
-
-    public RemoteCall<BigInteger> balanceOf(String _owner) {
-        final Function function = new Function(FUNC_BALANCEOF, 
-                Arrays.<Type>asList(new org.web3j.abi.datatypes.Address(_owner)), 
-                Arrays.<TypeReference<?>>asList(new TypeReference<Uint256>() {}));
-        return executeRemoteCallSingleValueReturn(function, BigInteger.class);
-    }
-
-    public RemoteCall<String> symbol() {
-        final Function function = new Function(FUNC_SYMBOL, 
-                Arrays.<Type>asList(), 
-                Arrays.<TypeReference<?>>asList(new TypeReference<Utf8String>() {}));
-        return executeRemoteCallSingleValueReturn(function, String.class);
-    }
-
-    public RemoteCall<TransactionReceipt> transfer(String _to, BigInteger _value) {
-        final Function function = new Function(
-                FUNC_TRANSFER, 
-                Arrays.<Type>asList(new org.web3j.abi.datatypes.Address(_to), 
-                new org.web3j.abi.datatypes.generated.Uint256(_value)), 
-                Collections.<TypeReference<?>>emptyList());
-        return executeRemoteCallTransaction(function);
-    }
-
-    public RemoteCall<TransactionReceipt> approveAndCall(String _spender, BigInteger _value, byte[] _extraData) {
-        final Function function = new Function(
-                FUNC_APPROVEANDCALL, 
-                Arrays.<Type>asList(new org.web3j.abi.datatypes.Address(_spender), 
-                new org.web3j.abi.datatypes.generated.Uint256(_value), 
-                new org.web3j.abi.datatypes.DynamicBytes(_extraData)), 
-                Collections.<TypeReference<?>>emptyList());
-        return executeRemoteCallTransaction(function);
-    }
-
-    public RemoteCall<BigInteger> allowance(String _owner, String _spender) {
-        final Function function = new Function(FUNC_ALLOWANCE, 
-                Arrays.<Type>asList(new org.web3j.abi.datatypes.Address(_owner), 
-                new org.web3j.abi.datatypes.Address(_spender)), 
-                Arrays.<TypeReference<?>>asList(new TypeReference<Uint256>() {}));
-        return executeRemoteCallSingleValueReturn(function, BigInteger.class);
-    }
-
-    public static RemoteCall<HumanStandardToken> deploy(Web3j web3j, Credentials credentials, BigInteger gasPrice, BigInteger gasLimit, BigInteger _initialAmount, String _tokenName, BigInteger _decimalUnits, String _tokenSymbol) {
-        String encodedConstructor = FunctionEncoder.encodeConstructor(Arrays.<Type>asList(new org.web3j.abi.datatypes.generated.Uint256(_initialAmount), 
-                new org.web3j.abi.datatypes.Utf8String(_tokenName), 
-                new org.web3j.abi.datatypes.generated.Uint8(_decimalUnits), 
-                new org.web3j.abi.datatypes.Utf8String(_tokenSymbol)));
-        return deployRemoteCall(HumanStandardToken.class, web3j, credentials, gasPrice, gasLimit, BINARY, encodedConstructor);
-    }
-
-    public static RemoteCall<HumanStandardToken> deploy(Web3j web3j, TransactionManager transactionManager, BigInteger gasPrice, BigInteger gasLimit, BigInteger _initialAmount, String _tokenName, BigInteger _decimalUnits, String _tokenSymbol) {
-        String encodedConstructor = FunctionEncoder.encodeConstructor(Arrays.<Type>asList(new org.web3j.abi.datatypes.generated.Uint256(_initialAmount), 
-                new org.web3j.abi.datatypes.Utf8String(_tokenName), 
-                new org.web3j.abi.datatypes.generated.Uint8(_decimalUnits), 
-                new org.web3j.abi.datatypes.Utf8String(_tokenSymbol)));
-        return deployRemoteCall(HumanStandardToken.class, web3j, transactionManager, gasPrice, gasLimit, BINARY, encodedConstructor);
-    }
-
-    public List<TransferEventResponse> getTransferEvents(TransactionReceipt transactionReceipt) {
-        List<Contract.EventValuesWithLog> valueList = extractEventParametersWithLog(TRANSFER_EVENT, transactionReceipt);
-        ArrayList<TransferEventResponse> responses = new ArrayList<TransferEventResponse>(valueList.size());
-        for (Contract.EventValuesWithLog eventValues : valueList) {
-            TransferEventResponse typedResponse = new TransferEventResponse();
-            typedResponse.log = eventValues.getLog();
-            typedResponse._from = (String) eventValues.getIndexedValues().get(0).getValue();
-            typedResponse._to = (String) eventValues.getIndexedValues().get(1).getValue();
-            typedResponse._value = (BigInteger) eventValues.getNonIndexedValues().get(0).getValue();
-            responses.add(typedResponse);
-        }
-        return responses;
-    }
-
-    public Observable<TransferEventResponse> transferEventObservable(EthFilter filter) {
-        return web3j.ethLogObservable(filter).map(new Func1<Log, TransferEventResponse>() {
-            @Override
-            public TransferEventResponse call(Log log) {
-                Contract.EventValuesWithLog eventValues = extractEventParametersWithLog(TRANSFER_EVENT, log);
-                TransferEventResponse typedResponse = new TransferEventResponse();
-                typedResponse.log = log;
-                typedResponse._from = (String) eventValues.getIndexedValues().get(0).getValue();
-                typedResponse._to = (String) eventValues.getIndexedValues().get(1).getValue();
-                typedResponse._value = (BigInteger) eventValues.getNonIndexedValues().get(0).getValue();
-                return typedResponse;
-            }
-        });
-    }
-
-    public Observable<TransferEventResponse> transferEventObservable(DefaultBlockParameter startBlock, DefaultBlockParameter endBlock) {
-        EthFilter filter = new EthFilter(startBlock, endBlock, getContractAddress());
-        filter.addSingleTopic(EventEncoder.encode(TRANSFER_EVENT));
-        return transferEventObservable(filter);
-    }
-
-    public List<ApprovalEventResponse> getApprovalEvents(TransactionReceipt transactionReceipt) {
-        List<Contract.EventValuesWithLog> valueList = extractEventParametersWithLog(APPROVAL_EVENT, transactionReceipt);
-        ArrayList<ApprovalEventResponse> responses = new ArrayList<ApprovalEventResponse>(valueList.size());
-        for (Contract.EventValuesWithLog eventValues : valueList) {
-            ApprovalEventResponse typedResponse = new ApprovalEventResponse();
-            typedResponse.log = eventValues.getLog();
-            typedResponse._owner = (String) eventValues.getIndexedValues().get(0).getValue();
-            typedResponse._spender = (String) eventValues.getIndexedValues().get(1).getValue();
-            typedResponse._value = (BigInteger) eventValues.getNonIndexedValues().get(0).getValue();
-            responses.add(typedResponse);
-        }
-        return responses;
-    }
-
-    public Observable<ApprovalEventResponse> approvalEventObservable(EthFilter filter) {
-        return web3j.ethLogObservable(filter).map(new Func1<Log, ApprovalEventResponse>() {
-            @Override
-            public ApprovalEventResponse call(Log log) {
-                Contract.EventValuesWithLog eventValues = extractEventParametersWithLog(APPROVAL_EVENT, log);
-                ApprovalEventResponse typedResponse = new ApprovalEventResponse();
-                typedResponse.log = log;
-                typedResponse._owner = (String) eventValues.getIndexedValues().get(0).getValue();
-                typedResponse._spender = (String) eventValues.getIndexedValues().get(1).getValue();
-                typedResponse._value = (BigInteger) eventValues.getNonIndexedValues().get(0).getValue();
-                return typedResponse;
-            }
-        });
-    }
-
-    public Observable<ApprovalEventResponse> approvalEventObservable(DefaultBlockParameter startBlock, DefaultBlockParameter endBlock) {
-        EthFilter filter = new EthFilter(startBlock, endBlock, getContractAddress());
-        filter.addSingleTopic(EventEncoder.encode(APPROVAL_EVENT));
-        return approvalEventObservable(filter);
-    }
-
     public static HumanStandardToken load(String contractAddress, Web3j web3j, Credentials credentials, BigInteger gasPrice, BigInteger gasLimit) {
         return new HumanStandardToken(contractAddress, web3j, credentials, gasPrice, gasLimit);
     }
