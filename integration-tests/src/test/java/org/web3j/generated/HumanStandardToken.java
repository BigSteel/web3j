package org.web3j.generated;

import java.math.BigInteger;
import java.util.ArrayList;
import java.util.Arrays;
import java.util.Collections;
import java.util.List;

import io.reactivex.Flowable;
import org.web3j.abi.EventEncoder;
import org.web3j.abi.FunctionEncoder;
import org.web3j.abi.TypeReference;
import org.web3j.abi.datatypes.Address;
import org.web3j.abi.datatypes.Event;
import org.web3j.abi.datatypes.Function;
import org.web3j.abi.datatypes.Type;
import org.web3j.abi.datatypes.Utf8String;
import org.web3j.abi.datatypes.generated.Uint256;
import org.web3j.abi.datatypes.generated.Uint8;
import org.web3j.crypto.Credentials;
import org.web3j.protocol.Web3j;
import org.web3j.protocol.core.DefaultBlockParameter;
import org.web3j.protocol.core.RemoteCall;
import org.web3j.protocol.core.methods.request.EthFilter;
import org.web3j.protocol.core.methods.response.Log;
import org.web3j.protocol.core.methods.response.TransactionReceipt;
import org.web3j.tx.Contract;
import org.web3j.tx.TransactionManager;
<<<<<<< HEAD
import org.web3j.tx.gas.ContractGasProvider;
import rx.Observable;
import rx.functions.Func1;
=======
>>>>>>> 3355f845

/**
 * <p>Auto generated code.
 * <p><strong>Do not modify!</strong>
 * <p>Please use the <a href="https://docs.web3j.io/command_line.html">web3j command line tools</a>,
 * or the org.web3j.codegen.SolidityFunctionWrapperGenerator in the 
 * <a href="https://github.com/web3j/web3j/tree/master/codegen">codegen module</a> to update.
 *
 * <p>Generated with web3j version 3.6.0-SNAPSHOT.
 */
public class HumanStandardToken extends Contract {
    private static final String BINARY = "60c0604052600460808190527f48302e310000000000000000000000000000000000000000000000000000000060a090815261003e91600691906100d0565b5034801561004b57600080fd5b506040516109ab3803806109ab8339810160409081528151602080840151838501516060860151336000908152600185529586208590559484905590850180519395909491939101916100a3916003918601906100d0565b506004805460ff191660ff841617905580516100c69060059060208401906100d0565b505050505061016b565b828054600181600116156101000203166002900490600052602060002090601f016020900481019282601f1061011157805160ff191683800117855561013e565b8280016001018555821561013e579182015b8281111561013e578251825591602001919060010190610123565b5061014a92915061014e565b5090565b61016891905b8082111561014a5760008155600101610154565b90565b6108318061017a6000396000f3006080604052600436106100955763ffffffff60e060020a60003504166306fdde0381146100a7578063095ea7b31461013157806318160ddd1461016957806323b872dd14610190578063313ce567146101ba57806354fd4d50146101e557806370a08231146101fa57806395d89b411461021b578063a9059cbb14610230578063cae9ca5114610254578063dd62ed3e146102bd575b3480156100a157600080fd5b50600080fd5b3480156100b357600080fd5b506100bc6102e4565b6040805160208082528351818301528351919283929083019185019080838360005b838110156100f65781810151838201526020016100de565b50505050905090810190601f1680156101235780820380516001836020036101000a031916815260200191505b509250505060405180910390f35b34801561013d57600080fd5b50610155600160a060020a0360043516602435610372565b604080519115158252519081900360200190f35b34801561017557600080fd5b5061017e6103d9565b60408051918252519081900360200190f35b34801561019c57600080fd5b50610155600160a060020a03600435811690602435166044356103df565b3480156101c657600080fd5b506101cf6104cc565b6040805160ff9092168252519081900360200190f35b3480156101f157600080fd5b506100bc6104d5565b34801561020657600080fd5b5061017e600160a060020a0360043516610530565b34801561022757600080fd5b506100bc61054b565b34801561023c57600080fd5b50610155600160a060020a03600435166024356105a6565b34801561026057600080fd5b50604080516020600460443581810135601f8101849004840285018401909552848452610155948235600160a060020a031694602480359536959460649492019190819084018382808284375094975061063f9650505050505050565b3480156102c957600080fd5b5061017e600160a060020a03600435811690602435166107da565b6003805460408051602060026001851615610100026000190190941693909304601f8101849004840282018401909252818152929183018282801561036a5780601f1061033f5761010080835404028352916020019161036a565b820191906000526020600020905b81548152906001019060200180831161034d57829003601f168201915b505050505081565b336000818152600260209081526040808320600160a060020a038716808552908352818420869055815186815291519394909390927f8c5be1e5ebec7d5bd14f71427d1e84f3dd0314c0f7b2291e5b200ac8c7c3b925928290030190a35060015b92915050565b60005481565b600160a060020a038316600090815260016020526040812054821180159061042a5750600160a060020a03841660009081526002602090815260408083203384529091529020548211155b80156104365750600082115b156104c157600160a060020a03808416600081815260016020908152604080832080548801905593881680835284832080548890039055600282528483203384528252918490208054879003905583518681529351929391927fddf252ad1be2c89b69c2b068fc378daa952ba7f163c4a11628f55a4df523b3ef9281900390910190a35060016104c5565b5060005b9392505050565b60045460ff1681565b6006805460408051602060026001851615610100026000190190941693909304601f8101849004840282018401909252818152929183018282801561036a5780601f1061033f5761010080835404028352916020019161036a565b600160a060020a031660009081526001602052604090205490565b6005805460408051602060026001851615610100026000190190941693909304601f8101849004840282018401909252818152929183018282801561036a5780601f1061033f5761010080835404028352916020019161036a565b3360009081526001602052604081205482118015906105c55750600082115b156106375733600081815260016020908152604080832080548790039055600160a060020a03871680845292819020805487019055805186815290519293927fddf252ad1be2c89b69c2b068fc378daa952ba7f163c4a11628f55a4df523b3ef929181900390910190a35060016103d3565b5060006103d3565b336000818152600260209081526040808320600160a060020a038816808552908352818420879055815187815291519394909390927f8c5be1e5ebec7d5bd14f71427d1e84f3dd0314c0f7b2291e5b200ac8c7c3b925928290030190a383600160a060020a031660405180807f72656365697665417070726f76616c28616464726573732c75696e743235362c81526020017f616464726573732c627974657329000000000000000000000000000000000000815250602e019050604051809103902060e060020a9004338530866040518563ffffffff1660e060020a0281526004018085600160a060020a0316600160a060020a0316815260200184815260200183600160a060020a0316600160a060020a03168152602001828051906020019080838360005b8381101561077f578181015183820152602001610767565b50505050905090810190601f1680156107ac5780820380516001836020036101000a031916815260200191505b509450505050506000604051808303816000875af19250505015156107d057600080fd5b5060019392505050565b600160a060020a039182166000908152600260209081526040808320939094168252919091522054905600a165627a7a723058206e603c634e6d2ac6f989b2e2055cfbca683a30ca87aac8e0a9a6bb65e858050e0029";

    public static final String FUNC_NAME = "name";

    public static final String FUNC_APPROVE = "approve";

    public static final String FUNC_TOTALSUPPLY = "totalSupply";

    public static final String FUNC_TRANSFERFROM = "transferFrom";

    public static final String FUNC_DECIMALS = "decimals";

    public static final String FUNC_VERSION = "version";

    public static final String FUNC_BALANCEOF = "balanceOf";

    public static final String FUNC_SYMBOL = "symbol";

    public static final String FUNC_TRANSFER = "transfer";

    public static final String FUNC_APPROVEANDCALL = "approveAndCall";

    public static final String FUNC_ALLOWANCE = "allowance";

<<<<<<< HEAD
    public static final Event TRANSFER_EVENT = new Event("Transfer", 
            Arrays.<TypeReference<?>>asList(new TypeReference<Address>(true) {}, new TypeReference<Address>(true) {}, new TypeReference<Uint256>() {}));
=======
    public static final Event TRANSFER_EVENT = new Event("Transfer",
            Arrays.<TypeReference<?>>asList(new TypeReference<Address>() {}, new TypeReference<Address>() {}),
            Arrays.<TypeReference<?>>asList(new TypeReference<Uint256>() {}));
>>>>>>> 3355f845
    ;

    public static final Event APPROVAL_EVENT = new Event("Approval", 
            Arrays.<TypeReference<?>>asList(new TypeReference<Address>(true) {}, new TypeReference<Address>(true) {}, new TypeReference<Uint256>() {}));
    ;

    @Deprecated
    protected HumanStandardToken(String contractAddress, Web3j web3j, Credentials credentials, BigInteger gasPrice, BigInteger gasLimit) {
        super(BINARY, contractAddress, web3j, credentials, gasPrice, gasLimit);
    }

    protected HumanStandardToken(String contractAddress, Web3j web3j, Credentials credentials, ContractGasProvider contractGasProvider) {
        super(BINARY, contractAddress, web3j, credentials, contractGasProvider);
    }

    @Deprecated
    protected HumanStandardToken(String contractAddress, Web3j web3j, TransactionManager transactionManager, BigInteger gasPrice, BigInteger gasLimit) {
        super(BINARY, contractAddress, web3j, transactionManager, gasPrice, gasLimit);
    }

    protected HumanStandardToken(String contractAddress, Web3j web3j, TransactionManager transactionManager, ContractGasProvider contractGasProvider) {
        super(BINARY, contractAddress, web3j, transactionManager, contractGasProvider);
    }

    public RemoteCall<String> name() {
        final Function function = new Function(FUNC_NAME,
                Arrays.<Type>asList(), 
                Arrays.<TypeReference<?>>asList(new TypeReference<Utf8String>() {}));
        return executeRemoteCallSingleValueReturn(function, String.class);
    }

    public RemoteCall<TransactionReceipt> approve(String _spender, BigInteger _value) {
        final Function function = new Function(
                FUNC_APPROVE,
                Arrays.<Type>asList(new org.web3j.abi.datatypes.Address(_spender), 
                new org.web3j.abi.datatypes.generated.Uint256(_value)), 
                Collections.<TypeReference<?>>emptyList());
        return executeRemoteCallTransaction(function);
    }

    public RemoteCall<BigInteger> totalSupply() {
        final Function function = new Function(FUNC_TOTALSUPPLY,
                Arrays.<Type>asList(), 
                Arrays.<TypeReference<?>>asList(new TypeReference<Uint256>() {}));
        return executeRemoteCallSingleValueReturn(function, BigInteger.class);
    }

    public RemoteCall<TransactionReceipt> transferFrom(String _from, String _to, BigInteger _value) {
        final Function function = new Function(
                FUNC_TRANSFERFROM,
                Arrays.<Type>asList(new org.web3j.abi.datatypes.Address(_from), 
                new org.web3j.abi.datatypes.Address(_to), 
                new org.web3j.abi.datatypes.generated.Uint256(_value)), 
                Collections.<TypeReference<?>>emptyList());
        return executeRemoteCallTransaction(function);
    }

    public RemoteCall<BigInteger> decimals() {
        final Function function = new Function(FUNC_DECIMALS,
                Arrays.<Type>asList(), 
                Arrays.<TypeReference<?>>asList(new TypeReference<Uint8>() {}));
        return executeRemoteCallSingleValueReturn(function, BigInteger.class);
    }

    public RemoteCall<String> version() {
        final Function function = new Function(FUNC_VERSION,
                Arrays.<Type>asList(), 
                Arrays.<TypeReference<?>>asList(new TypeReference<Utf8String>() {}));
        return executeRemoteCallSingleValueReturn(function, String.class);
    }

    public RemoteCall<BigInteger> balanceOf(String _owner) {
        final Function function = new Function(FUNC_BALANCEOF,
                Arrays.<Type>asList(new org.web3j.abi.datatypes.Address(_owner)), 
                Arrays.<TypeReference<?>>asList(new TypeReference<Uint256>() {}));
        return executeRemoteCallSingleValueReturn(function, BigInteger.class);
    }

    public RemoteCall<String> symbol() {
        final Function function = new Function(FUNC_SYMBOL,
                Arrays.<Type>asList(), 
                Arrays.<TypeReference<?>>asList(new TypeReference<Utf8String>() {}));
        return executeRemoteCallSingleValueReturn(function, String.class);
    }

    public RemoteCall<TransactionReceipt> transfer(String _to, BigInteger _value) {
        final Function function = new Function(
                FUNC_TRANSFER,
                Arrays.<Type>asList(new org.web3j.abi.datatypes.Address(_to), 
                new org.web3j.abi.datatypes.generated.Uint256(_value)), 
                Collections.<TypeReference<?>>emptyList());
        return executeRemoteCallTransaction(function);
    }

    public RemoteCall<TransactionReceipt> approveAndCall(String _spender, BigInteger _value, byte[] _extraData) {
        final Function function = new Function(
                FUNC_APPROVEANDCALL,
                Arrays.<Type>asList(new org.web3j.abi.datatypes.Address(_spender), 
                new org.web3j.abi.datatypes.generated.Uint256(_value), 
                new org.web3j.abi.datatypes.DynamicBytes(_extraData)), 
                Collections.<TypeReference<?>>emptyList());
        return executeRemoteCallTransaction(function);
    }

    public RemoteCall<BigInteger> allowance(String _owner, String _spender) {
        final Function function = new Function(FUNC_ALLOWANCE,
                Arrays.<Type>asList(new org.web3j.abi.datatypes.Address(_owner), 
                new org.web3j.abi.datatypes.Address(_spender)), 
                Arrays.<TypeReference<?>>asList(new TypeReference<Uint256>() {}));
        return executeRemoteCallSingleValueReturn(function, BigInteger.class);
    }

    public static RemoteCall<HumanStandardToken> deploy(Web3j web3j, Credentials credentials, ContractGasProvider contractGasProvider, BigInteger _initialAmount, String _tokenName, BigInteger _decimalUnits, String _tokenSymbol) {
        String encodedConstructor = FunctionEncoder.encodeConstructor(Arrays.<Type>asList(new org.web3j.abi.datatypes.generated.Uint256(_initialAmount), 
                new org.web3j.abi.datatypes.Utf8String(_tokenName), 
                new org.web3j.abi.datatypes.generated.Uint8(_decimalUnits), 
                new org.web3j.abi.datatypes.Utf8String(_tokenSymbol)));
        return deployRemoteCall(HumanStandardToken.class, web3j, credentials, contractGasProvider, BINARY, encodedConstructor);
    }

    public static RemoteCall<HumanStandardToken> deploy(Web3j web3j, TransactionManager transactionManager, ContractGasProvider contractGasProvider, BigInteger _initialAmount, String _tokenName, BigInteger _decimalUnits, String _tokenSymbol) {
        String encodedConstructor = FunctionEncoder.encodeConstructor(Arrays.<Type>asList(new org.web3j.abi.datatypes.generated.Uint256(_initialAmount), 
                new org.web3j.abi.datatypes.Utf8String(_tokenName), 
                new org.web3j.abi.datatypes.generated.Uint8(_decimalUnits), 
                new org.web3j.abi.datatypes.Utf8String(_tokenSymbol)));
        return deployRemoteCall(HumanStandardToken.class, web3j, transactionManager, contractGasProvider, BINARY, encodedConstructor);
    }

    @Deprecated
    public static RemoteCall<HumanStandardToken> deploy(Web3j web3j, Credentials credentials, BigInteger gasPrice, BigInteger gasLimit, BigInteger _initialAmount, String _tokenName, BigInteger _decimalUnits, String _tokenSymbol) {
        String encodedConstructor = FunctionEncoder.encodeConstructor(Arrays.<Type>asList(new org.web3j.abi.datatypes.generated.Uint256(_initialAmount), 
                new org.web3j.abi.datatypes.Utf8String(_tokenName), 
                new org.web3j.abi.datatypes.generated.Uint8(_decimalUnits), 
                new org.web3j.abi.datatypes.Utf8String(_tokenSymbol)));
        return deployRemoteCall(HumanStandardToken.class, web3j, credentials, gasPrice, gasLimit, BINARY, encodedConstructor);
    }

    @Deprecated
    public static RemoteCall<HumanStandardToken> deploy(Web3j web3j, TransactionManager transactionManager, BigInteger gasPrice, BigInteger gasLimit, BigInteger _initialAmount, String _tokenName, BigInteger _decimalUnits, String _tokenSymbol) {
        String encodedConstructor = FunctionEncoder.encodeConstructor(Arrays.<Type>asList(new org.web3j.abi.datatypes.generated.Uint256(_initialAmount), 
                new org.web3j.abi.datatypes.Utf8String(_tokenName), 
                new org.web3j.abi.datatypes.generated.Uint8(_decimalUnits), 
                new org.web3j.abi.datatypes.Utf8String(_tokenSymbol)));
        return deployRemoteCall(HumanStandardToken.class, web3j, transactionManager, gasPrice, gasLimit, BINARY, encodedConstructor);
    }

    public List<TransferEventResponse> getTransferEvents(TransactionReceipt transactionReceipt) {
        List<Contract.EventValuesWithLog> valueList = extractEventParametersWithLog(TRANSFER_EVENT, transactionReceipt);
        ArrayList<TransferEventResponse> responses = new ArrayList<TransferEventResponse>(valueList.size());
        for (Contract.EventValuesWithLog eventValues : valueList) {
            TransferEventResponse typedResponse = new TransferEventResponse();
            typedResponse.log = eventValues.getLog();
            typedResponse._from = (String) eventValues.getIndexedValues().get(0).getValue();
            typedResponse._to = (String) eventValues.getIndexedValues().get(1).getValue();
            typedResponse._value = (BigInteger) eventValues.getNonIndexedValues().get(0).getValue();
            responses.add(typedResponse);
        }
        return responses;
    }

    public Flowable<TransferEventResponse> transferEventObservable(EthFilter filter) {
        return web3j.ethLogObservable(filter).map(log -> {
            EventValuesWithLog eventValues = extractEventParametersWithLog(TRANSFER_EVENT, log);
            TransferEventResponse typedResponse = new TransferEventResponse();
            typedResponse.log = log;
            typedResponse._from = (String) eventValues.getIndexedValues().get(0).getValue();
            typedResponse._to = (String) eventValues.getIndexedValues().get(1).getValue();
            typedResponse._value = (BigInteger) eventValues.getNonIndexedValues().get(0).getValue();
            return typedResponse;
        });
    }

    public Flowable<TransferEventResponse> transferEventObservable(DefaultBlockParameter startBlock, DefaultBlockParameter endBlock) {
        EthFilter filter = new EthFilter(startBlock, endBlock, getContractAddress());
        filter.addSingleTopic(EventEncoder.encode(TRANSFER_EVENT));
        return transferEventObservable(filter);
    }

    public List<ApprovalEventResponse> getApprovalEvents(TransactionReceipt transactionReceipt) {
        List<Contract.EventValuesWithLog> valueList = extractEventParametersWithLog(APPROVAL_EVENT, transactionReceipt);
        ArrayList<ApprovalEventResponse> responses = new ArrayList<ApprovalEventResponse>(valueList.size());
        for (Contract.EventValuesWithLog eventValues : valueList) {
            ApprovalEventResponse typedResponse = new ApprovalEventResponse();
            typedResponse.log = eventValues.getLog();
            typedResponse._owner = (String) eventValues.getIndexedValues().get(0).getValue();
            typedResponse._spender = (String) eventValues.getIndexedValues().get(1).getValue();
            typedResponse._value = (BigInteger) eventValues.getNonIndexedValues().get(0).getValue();
            responses.add(typedResponse);
        }
        return responses;
    }

    public Flowable<ApprovalEventResponse> approvalEventObservable(EthFilter filter) {
        return web3j.ethLogObservable(filter).map(log -> {
            EventValuesWithLog eventValues = extractEventParametersWithLog(APPROVAL_EVENT, log);
            ApprovalEventResponse typedResponse = new ApprovalEventResponse();
            typedResponse.log = log;
            typedResponse._owner = (String) eventValues.getIndexedValues().get(0).getValue();
            typedResponse._spender = (String) eventValues.getIndexedValues().get(1).getValue();
            typedResponse._value = (BigInteger) eventValues.getNonIndexedValues().get(0).getValue();
            return typedResponse;
        });
    }

    public Flowable<ApprovalEventResponse> approvalEventObservable(DefaultBlockParameter startBlock, DefaultBlockParameter endBlock) {
        EthFilter filter = new EthFilter(startBlock, endBlock, getContractAddress());
        filter.addSingleTopic(EventEncoder.encode(APPROVAL_EVENT));
        return approvalEventObservable(filter);
    }

    @Deprecated
    public static HumanStandardToken load(String contractAddress, Web3j web3j, Credentials credentials, BigInteger gasPrice, BigInteger gasLimit) {
        return new HumanStandardToken(contractAddress, web3j, credentials, gasPrice, gasLimit);
    }

    @Deprecated
    public static HumanStandardToken load(String contractAddress, Web3j web3j, TransactionManager transactionManager, BigInteger gasPrice, BigInteger gasLimit) {
        return new HumanStandardToken(contractAddress, web3j, transactionManager, gasPrice, gasLimit);
    }

    public static HumanStandardToken load(String contractAddress, Web3j web3j, Credentials credentials, ContractGasProvider contractGasProvider) {
        return new HumanStandardToken(contractAddress, web3j, credentials, contractGasProvider);
    }

    public static HumanStandardToken load(String contractAddress, Web3j web3j, TransactionManager transactionManager, ContractGasProvider contractGasProvider) {
        return new HumanStandardToken(contractAddress, web3j, transactionManager, contractGasProvider);
    }

    public static class TransferEventResponse {
        public Log log;

        public String _from;

        public String _to;

        public BigInteger _value;
    }

    public static class ApprovalEventResponse {
        public Log log;

        public String _owner;

        public String _spender;

        public BigInteger _value;
    }
}<|MERGE_RESOLUTION|>--- conflicted
+++ resolved
@@ -26,12 +26,8 @@
 import org.web3j.protocol.core.methods.response.TransactionReceipt;
 import org.web3j.tx.Contract;
 import org.web3j.tx.TransactionManager;
-<<<<<<< HEAD
 import org.web3j.tx.gas.ContractGasProvider;
-import rx.Observable;
-import rx.functions.Func1;
-=======
->>>>>>> 3355f845
+
 
 /**
  * <p>Auto generated code.
@@ -67,14 +63,8 @@
 
     public static final String FUNC_ALLOWANCE = "allowance";
 
-<<<<<<< HEAD
     public static final Event TRANSFER_EVENT = new Event("Transfer", 
             Arrays.<TypeReference<?>>asList(new TypeReference<Address>(true) {}, new TypeReference<Address>(true) {}, new TypeReference<Uint256>() {}));
-=======
-    public static final Event TRANSFER_EVENT = new Event("Transfer",
-            Arrays.<TypeReference<?>>asList(new TypeReference<Address>() {}, new TypeReference<Address>() {}),
-            Arrays.<TypeReference<?>>asList(new TypeReference<Uint256>() {}));
->>>>>>> 3355f845
     ;
 
     public static final Event APPROVAL_EVENT = new Event("Approval", 
@@ -100,7 +90,7 @@
     }
 
     public RemoteCall<String> name() {
-        final Function function = new Function(FUNC_NAME,
+        final Function function = new Function(FUNC_NAME, 
                 Arrays.<Type>asList(), 
                 Arrays.<TypeReference<?>>asList(new TypeReference<Utf8String>() {}));
         return executeRemoteCallSingleValueReturn(function, String.class);
@@ -108,7 +98,7 @@
 
     public RemoteCall<TransactionReceipt> approve(String _spender, BigInteger _value) {
         final Function function = new Function(
-                FUNC_APPROVE,
+                FUNC_APPROVE, 
                 Arrays.<Type>asList(new org.web3j.abi.datatypes.Address(_spender), 
                 new org.web3j.abi.datatypes.generated.Uint256(_value)), 
                 Collections.<TypeReference<?>>emptyList());
@@ -116,7 +106,7 @@
     }
 
     public RemoteCall<BigInteger> totalSupply() {
-        final Function function = new Function(FUNC_TOTALSUPPLY,
+        final Function function = new Function(FUNC_TOTALSUPPLY, 
                 Arrays.<Type>asList(), 
                 Arrays.<TypeReference<?>>asList(new TypeReference<Uint256>() {}));
         return executeRemoteCallSingleValueReturn(function, BigInteger.class);
@@ -124,7 +114,7 @@
 
     public RemoteCall<TransactionReceipt> transferFrom(String _from, String _to, BigInteger _value) {
         final Function function = new Function(
-                FUNC_TRANSFERFROM,
+                FUNC_TRANSFERFROM, 
                 Arrays.<Type>asList(new org.web3j.abi.datatypes.Address(_from), 
                 new org.web3j.abi.datatypes.Address(_to), 
                 new org.web3j.abi.datatypes.generated.Uint256(_value)), 
@@ -133,28 +123,28 @@
     }
 
     public RemoteCall<BigInteger> decimals() {
-        final Function function = new Function(FUNC_DECIMALS,
+        final Function function = new Function(FUNC_DECIMALS, 
                 Arrays.<Type>asList(), 
                 Arrays.<TypeReference<?>>asList(new TypeReference<Uint8>() {}));
         return executeRemoteCallSingleValueReturn(function, BigInteger.class);
     }
 
     public RemoteCall<String> version() {
-        final Function function = new Function(FUNC_VERSION,
+        final Function function = new Function(FUNC_VERSION, 
                 Arrays.<Type>asList(), 
                 Arrays.<TypeReference<?>>asList(new TypeReference<Utf8String>() {}));
         return executeRemoteCallSingleValueReturn(function, String.class);
     }
 
     public RemoteCall<BigInteger> balanceOf(String _owner) {
-        final Function function = new Function(FUNC_BALANCEOF,
+        final Function function = new Function(FUNC_BALANCEOF, 
                 Arrays.<Type>asList(new org.web3j.abi.datatypes.Address(_owner)), 
                 Arrays.<TypeReference<?>>asList(new TypeReference<Uint256>() {}));
         return executeRemoteCallSingleValueReturn(function, BigInteger.class);
     }
 
     public RemoteCall<String> symbol() {
-        final Function function = new Function(FUNC_SYMBOL,
+        final Function function = new Function(FUNC_SYMBOL, 
                 Arrays.<Type>asList(), 
                 Arrays.<TypeReference<?>>asList(new TypeReference<Utf8String>() {}));
         return executeRemoteCallSingleValueReturn(function, String.class);
@@ -162,7 +152,7 @@
 
     public RemoteCall<TransactionReceipt> transfer(String _to, BigInteger _value) {
         final Function function = new Function(
-                FUNC_TRANSFER,
+                FUNC_TRANSFER, 
                 Arrays.<Type>asList(new org.web3j.abi.datatypes.Address(_to), 
                 new org.web3j.abi.datatypes.generated.Uint256(_value)), 
                 Collections.<TypeReference<?>>emptyList());
@@ -171,7 +161,7 @@
 
     public RemoteCall<TransactionReceipt> approveAndCall(String _spender, BigInteger _value, byte[] _extraData) {
         final Function function = new Function(
-                FUNC_APPROVEANDCALL,
+                FUNC_APPROVEANDCALL, 
                 Arrays.<Type>asList(new org.web3j.abi.datatypes.Address(_spender), 
                 new org.web3j.abi.datatypes.generated.Uint256(_value), 
                 new org.web3j.abi.datatypes.DynamicBytes(_extraData)), 
@@ -180,7 +170,7 @@
     }
 
     public RemoteCall<BigInteger> allowance(String _owner, String _spender) {
-        final Function function = new Function(FUNC_ALLOWANCE,
+        final Function function = new Function(FUNC_ALLOWANCE, 
                 Arrays.<Type>asList(new org.web3j.abi.datatypes.Address(_owner), 
                 new org.web3j.abi.datatypes.Address(_spender)), 
                 Arrays.<TypeReference<?>>asList(new TypeReference<Uint256>() {}));
@@ -188,17 +178,17 @@
     }
 
     public static RemoteCall<HumanStandardToken> deploy(Web3j web3j, Credentials credentials, ContractGasProvider contractGasProvider, BigInteger _initialAmount, String _tokenName, BigInteger _decimalUnits, String _tokenSymbol) {
-        String encodedConstructor = FunctionEncoder.encodeConstructor(Arrays.<Type>asList(new org.web3j.abi.datatypes.generated.Uint256(_initialAmount), 
-                new org.web3j.abi.datatypes.Utf8String(_tokenName), 
-                new org.web3j.abi.datatypes.generated.Uint8(_decimalUnits), 
+        String encodedConstructor = FunctionEncoder.encodeConstructor(Arrays.<Type>asList(new org.web3j.abi.datatypes.generated.Uint256(_initialAmount),
+                new org.web3j.abi.datatypes.Utf8String(_tokenName),
+                new org.web3j.abi.datatypes.generated.Uint8(_decimalUnits),
                 new org.web3j.abi.datatypes.Utf8String(_tokenSymbol)));
         return deployRemoteCall(HumanStandardToken.class, web3j, credentials, contractGasProvider, BINARY, encodedConstructor);
     }
 
     public static RemoteCall<HumanStandardToken> deploy(Web3j web3j, TransactionManager transactionManager, ContractGasProvider contractGasProvider, BigInteger _initialAmount, String _tokenName, BigInteger _decimalUnits, String _tokenSymbol) {
-        String encodedConstructor = FunctionEncoder.encodeConstructor(Arrays.<Type>asList(new org.web3j.abi.datatypes.generated.Uint256(_initialAmount), 
-                new org.web3j.abi.datatypes.Utf8String(_tokenName), 
-                new org.web3j.abi.datatypes.generated.Uint8(_decimalUnits), 
+        String encodedConstructor = FunctionEncoder.encodeConstructor(Arrays.<Type>asList(new org.web3j.abi.datatypes.generated.Uint256(_initialAmount),
+                new org.web3j.abi.datatypes.Utf8String(_tokenName),
+                new org.web3j.abi.datatypes.generated.Uint8(_decimalUnits),
                 new org.web3j.abi.datatypes.Utf8String(_tokenSymbol)));
         return deployRemoteCall(HumanStandardToken.class, web3j, transactionManager, contractGasProvider, BINARY, encodedConstructor);
     }
@@ -235,19 +225,22 @@
         return responses;
     }
 
-    public Flowable<TransferEventResponse> transferEventObservable(EthFilter filter) {
-        return web3j.ethLogObservable(filter).map(log -> {
-            EventValuesWithLog eventValues = extractEventParametersWithLog(TRANSFER_EVENT, log);
-            TransferEventResponse typedResponse = new TransferEventResponse();
-            typedResponse.log = log;
-            typedResponse._from = (String) eventValues.getIndexedValues().get(0).getValue();
-            typedResponse._to = (String) eventValues.getIndexedValues().get(1).getValue();
-            typedResponse._value = (BigInteger) eventValues.getNonIndexedValues().get(0).getValue();
-            return typedResponse;
+    public Observable<TransferEventResponse> transferEventObservable(EthFilter filter) {
+        return web3j.ethLogObservable(filter).map(new Func1<Log, TransferEventResponse>() {
+            @Override
+            public TransferEventResponse call(Log log) {
+                Contract.EventValuesWithLog eventValues = extractEventParametersWithLog(TRANSFER_EVENT, log);
+                TransferEventResponse typedResponse = new TransferEventResponse();
+                typedResponse.log = log;
+                typedResponse._from = (String) eventValues.getIndexedValues().get(0).getValue();
+                typedResponse._to = (String) eventValues.getIndexedValues().get(1).getValue();
+                typedResponse._value = (BigInteger) eventValues.getNonIndexedValues().get(0).getValue();
+                return typedResponse;
+            }
         });
     }
 
-    public Flowable<TransferEventResponse> transferEventObservable(DefaultBlockParameter startBlock, DefaultBlockParameter endBlock) {
+    public Observable<TransferEventResponse> transferEventObservable(DefaultBlockParameter startBlock, DefaultBlockParameter endBlock) {
         EthFilter filter = new EthFilter(startBlock, endBlock, getContractAddress());
         filter.addSingleTopic(EventEncoder.encode(TRANSFER_EVENT));
         return transferEventObservable(filter);
@@ -267,15 +260,18 @@
         return responses;
     }
 
-    public Flowable<ApprovalEventResponse> approvalEventObservable(EthFilter filter) {
-        return web3j.ethLogObservable(filter).map(log -> {
-            EventValuesWithLog eventValues = extractEventParametersWithLog(APPROVAL_EVENT, log);
-            ApprovalEventResponse typedResponse = new ApprovalEventResponse();
-            typedResponse.log = log;
-            typedResponse._owner = (String) eventValues.getIndexedValues().get(0).getValue();
-            typedResponse._spender = (String) eventValues.getIndexedValues().get(1).getValue();
-            typedResponse._value = (BigInteger) eventValues.getNonIndexedValues().get(0).getValue();
-            return typedResponse;
+    public Observable<ApprovalEventResponse> approvalEventObservable(EthFilter filter) {
+        return web3j.ethLogObservable(filter).map(new Func1<Log, ApprovalEventResponse>() {
+            @Override
+            public ApprovalEventResponse call(Log log) {
+                Contract.EventValuesWithLog eventValues = extractEventParametersWithLog(APPROVAL_EVENT, log);
+                ApprovalEventResponse typedResponse = new ApprovalEventResponse();
+                typedResponse.log = log;
+                typedResponse._owner = (String) eventValues.getIndexedValues().get(0).getValue();
+                typedResponse._spender = (String) eventValues.getIndexedValues().get(1).getValue();
+                typedResponse._value = (BigInteger) eventValues.getNonIndexedValues().get(0).getValue();
+                return typedResponse;
+            }
         });
     }
 
