package org.web3j.protocol.scenarios;

import java.math.BigInteger;
import java.util.Arrays;

import org.junit.Test;

import org.web3j.abi.EventValues;
import org.web3j.abi.datatypes.Type;
import org.web3j.abi.datatypes.Uint;
import org.web3j.abi.datatypes.generated.Uint256;
import org.web3j.generated.Fibonacci;
import org.web3j.protocol.Web3j;
import org.web3j.protocol.Web3jFactory;
import org.web3j.protocol.core.methods.response.TransactionReceipt;
import org.web3j.protocol.http.HttpService;

import static org.hamcrest.core.IsEqual.equalTo;
import static org.junit.Assert.assertThat;

/**
 * Test Fibonacci contract generated wrappers.
 *
 * Generated via running {@link org.web3j.codegen.SolidityFunctionWrapperGenerator} with params:
 * <project-home>/src/test/resources/solidity/fibonacci.abi -o
 * <project-home>/src/integration-test/java -p org.web3j.generated
 */
public class FunctionWrappersIT extends Scenario {

    @Test
    public void testFibonacci() throws Exception {
        Fibonacci fibonacci = Fibonacci.load(
<<<<<<< HEAD
                "0x3c05b2564139fb55820b18b72e94b2178eaace7d", Web3jFactory.build(new HttpService()), ALICE);
=======
                "0x3c05b2564139fb55820b18b72e94b2178eaace7d", Web3j.build(new HttpService()),
                ALICE, GAS_PRICE, GAS_LIMIT);
>>>>>>> f9f26fb8

        Uint256 result = fibonacci.fibonacci(new Uint256(BigInteger.valueOf(10))).get();
        assertThat(result.getValue(), equalTo(BigInteger.valueOf(55)));
    }

    @Test
    public void testFibonacciNotify() throws Exception {
        Fibonacci fibonacci = Fibonacci.load(
<<<<<<< HEAD
                "0x3c05b2564139fb55820b18b72e94b2178eaace7d", Web3jFactory.build(new HttpService()), ALICE);
=======
                "0x3c05b2564139fb55820b18b72e94b2178eaace7d", Web3j.build(new HttpService()),
                ALICE, GAS_PRICE, GAS_LIMIT);
>>>>>>> f9f26fb8

        TransactionReceipt transactionReceipt = fibonacci.fibonacciNotify(
                new Uint256(BigInteger.valueOf(15))).get();

        EventValues result = fibonacci.processNotifyEvent(transactionReceipt);

        assertThat(result.getNonIndexedValues(),
                equalTo(Arrays.<Type>asList(
                        new Uint256(BigInteger.valueOf(15)),
                        new Uint256(BigInteger.valueOf(610)))));
    }
}<|MERGE_RESOLUTION|>--- conflicted
+++ resolved
@@ -30,12 +30,9 @@
     @Test
     public void testFibonacci() throws Exception {
         Fibonacci fibonacci = Fibonacci.load(
-<<<<<<< HEAD
-                "0x3c05b2564139fb55820b18b72e94b2178eaace7d", Web3jFactory.build(new HttpService()), ALICE);
-=======
-                "0x3c05b2564139fb55820b18b72e94b2178eaace7d", Web3j.build(new HttpService()),
+                "0x3c05b2564139fb55820b18b72e94b2178eaace7d",
+                Web3jFactory.build(new HttpService()),
                 ALICE, GAS_PRICE, GAS_LIMIT);
->>>>>>> f9f26fb8
 
         Uint256 result = fibonacci.fibonacci(new Uint256(BigInteger.valueOf(10))).get();
         assertThat(result.getValue(), equalTo(BigInteger.valueOf(55)));
@@ -44,12 +41,9 @@
     @Test
     public void testFibonacciNotify() throws Exception {
         Fibonacci fibonacci = Fibonacci.load(
-<<<<<<< HEAD
-                "0x3c05b2564139fb55820b18b72e94b2178eaace7d", Web3jFactory.build(new HttpService()), ALICE);
-=======
-                "0x3c05b2564139fb55820b18b72e94b2178eaace7d", Web3j.build(new HttpService()),
+                "0x3c05b2564139fb55820b18b72e94b2178eaace7d",
+                Web3jFactory.build(new HttpService()),
                 ALICE, GAS_PRICE, GAS_LIMIT);
->>>>>>> f9f26fb8
 
         TransactionReceipt transactionReceipt = fibonacci.fibonacciNotify(
                 new Uint256(BigInteger.valueOf(15))).get();
