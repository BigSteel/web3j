package org.web3j.crypto;

<<<<<<< HEAD
import javax.crypto.*;
import javax.crypto.spec.IvParameterSpec;
import javax.crypto.spec.SecretKeySpec;
import java.nio.charset.Charset;
import java.security.*;
=======
import java.security.GeneralSecurityException;
import java.security.InvalidAlgorithmParameterException;
import java.security.InvalidKeyException;
import java.security.NoSuchAlgorithmException;
import java.security.SecureRandom;
>>>>>>> a6f35064
import java.util.Arrays;
import java.util.UUID;
import javax.crypto.BadPaddingException;
import javax.crypto.Cipher;
import javax.crypto.IllegalBlockSizeException;
import javax.crypto.NoSuchPaddingException;
import javax.crypto.spec.IvParameterSpec;
import javax.crypto.spec.SecretKeySpec;

import com.lambdaworks.crypto.SCrypt;
import org.spongycastle.crypto.digests.SHA256Digest;
import org.spongycastle.crypto.generators.PKCS5S2ParametersGenerator;
import org.spongycastle.crypto.params.KeyParameter;

import org.web3j.utils.Numeric;

/**
 * <p>Ethereum wallet file management. For reference, refer to
 * <a href="https://github.com/ethereum/wiki/wiki/Web3-Secret-Storage-Definition">
 * Web3 Secret Storage Definition</a> or the
 * <a href="https://github.com/ethereum/go-ethereum/blob/master/accounts/key_store_passphrase.go">
 * Go Ethereum client implementation</a>.</p>
 *
 * <p><strong>Note:</strong> we don't use the Bouncy Castle Scrypt implementation
 * {@link org.spongycastle.crypto.generators.SCrypt}, as the following parameter assertion results
 * in failure of the Ethereum reference
 * <a href="https://github.com/ethereum/wiki/wiki/Web3-Secret-Storage-Definition#scrypt">
 * Scrypt test vector</a>:</p>
 *
 * <pre>
 * {@code
 * // Only value of r that cost (as an int) could be exceeded for is 1
 * if (r == 1 && N_STANDARD > 65536)
 * {
 *     throw new IllegalArgumentException("Cost parameter N_STANDARD must be > 1 and < 65536.");
 * }
 * }
 * </pre>
 */
public class Wallet {

    private static SecureRandom SECURE_RANDOM = new SecureRandom();

    private static final int N_LIGHT = 1 << 12;
    private static final int P_LIGHT = 6;

    private static final int N_STANDARD = 1 << 18;
    private static final int P_STANDARD = 1;

    private static final int R = 8;
    private static final int DKLEN = 32;

    private static final int CURRENT_VERSION = 3;

    private static final String CIPHER = "aes-128-ctr";
    static final String AES_128_CTR = "pbkdf2";
    static final String SCRYPT = "scrypt";

    public static WalletFile create(String password, ECKeyPair ecKeyPair, int n, int p)
            throws CipherException {

        byte[] salt = generateRandomBytes(32);

        byte[] derivedKey = generateDerivedScryptKey(
<<<<<<< HEAD
                password.getBytes(Charset.forName("UTF-8")), salt, N, R, P, DKLEN);
=======
                password.getBytes(UTF_8), salt, n, R, p, DKLEN);
>>>>>>> a6f35064

        byte[] encryptKey = Arrays.copyOfRange(derivedKey, 0, 16);
        byte[] iv = generateRandomBytes(16);

        byte[] privateKeyBytes =
                Numeric.toBytesPadded(ecKeyPair.getPrivateKey(), Keys.PRIVATE_KEY_SIZE);

        byte[] cipherText = performCipherOperation(
                    Cipher.ENCRYPT_MODE, iv, encryptKey, privateKeyBytes);

        byte[] mac = generateMac(derivedKey, cipherText);

        return createWalletFile(ecKeyPair, cipherText, iv, salt, mac, n, p);
    }

    public static WalletFile createStandard(String password, ECKeyPair ecKeyPair)
            throws CipherException {
        return create(password, ecKeyPair, N_STANDARD, P_STANDARD);
    }

    public static WalletFile createLight(String password, ECKeyPair ecKeyPair)
            throws CipherException {
        return create(password, ecKeyPair, N_LIGHT, P_LIGHT);
    }

    private static WalletFile createWalletFile(
            ECKeyPair ecKeyPair, byte[] cipherText, byte[] iv, byte[] salt, byte[] mac,
            int n, int p) {

        WalletFile walletFile = new WalletFile();
        walletFile.setAddress(Keys.getAddress(ecKeyPair));

        WalletFile.Crypto crypto = new WalletFile.Crypto();
        crypto.setCipher(CIPHER);
        crypto.setCiphertext(Numeric.toHexStringNoPrefix(cipherText));
        walletFile.setCrypto(crypto);

        WalletFile.CipherParams cipherParams = new WalletFile.CipherParams();
        cipherParams.setIv(Numeric.toHexStringNoPrefix(iv));
        crypto.setCipherparams(cipherParams);

        crypto.setKdf(SCRYPT);
        WalletFile.ScryptKdfParams kdfParams = new WalletFile.ScryptKdfParams();
        kdfParams.setDklen(DKLEN);
        kdfParams.setN(n);
        kdfParams.setP(p);
        kdfParams.setR(R);
        kdfParams.setSalt(Numeric.toHexStringNoPrefix(salt));
        crypto.setKdfparams(kdfParams);

        crypto.setMac(Numeric.toHexStringNoPrefix(mac));
        walletFile.setCrypto(crypto);
        walletFile.setId(UUID.randomUUID().toString());
        walletFile.setVersion(CURRENT_VERSION);

        return walletFile;
    }

    private static byte[] generateDerivedScryptKey(
            byte[] password, byte[] salt, int n, int r, int p, int dkLen) throws CipherException {
        try {
            return SCrypt.scrypt(password, salt, n, r, p, dkLen);
        } catch (GeneralSecurityException e) {
            throw new CipherException(e);
        }
    }

    private static byte[] generateAes128CtrDerivedKey(
            byte[] password, byte[] salt, int c, String prf) throws CipherException {

        if (!prf.equals("hmac-sha256")) {
            throw new CipherException("Unsupported prf:" + prf);
        }

        // Java 8 supports this, but you have to convert the password to a character array, see
        // http://stackoverflow.com/a/27928435/3211687

        PKCS5S2ParametersGenerator gen = new PKCS5S2ParametersGenerator(new SHA256Digest());
        gen.init(password, salt, c);
        return ((KeyParameter) gen.generateDerivedParameters(256)).getKey();
    }

    private static byte[] performCipherOperation(
            int mode, byte[] iv, byte[] encryptKey, byte[] text) throws CipherException {

        try {
            IvParameterSpec ivParameterSpec = new IvParameterSpec(iv);
            Cipher cipher = Cipher.getInstance("AES/CTR/NoPadding");

            SecretKeySpec secretKeySpec = new SecretKeySpec(encryptKey, "AES");
            cipher.init(mode, secretKeySpec, ivParameterSpec);
            return cipher.doFinal(text);
        } catch (NoSuchPaddingException e) {
            return throwCipherException(e);
        } catch (NoSuchAlgorithmException e) {
            return throwCipherException(e);
        } catch (InvalidAlgorithmParameterException e) {
            return throwCipherException(e);
        } catch (InvalidKeyException e) {
            return throwCipherException(e);
        } catch (BadPaddingException e) {
            return throwCipherException(e);
        } catch (IllegalBlockSizeException e) {
            return throwCipherException(e);
        }
    }

    private static byte[] throwCipherException(Exception e) throws CipherException {
        throw new CipherException("Error performing cipher operation", e);
    }

    private static byte[] generateMac(byte[] derivedKey, byte[] cipherText) {
        byte[] result = new byte[16 + cipherText.length];

        System.arraycopy(derivedKey, 16, result, 0, 16);
        System.arraycopy(cipherText, 0, result, 16, cipherText.length);

        return Hash.sha3(result);
    }

    public static ECKeyPair decrypt(String password, WalletFile walletFile)
            throws CipherException {

        validate(walletFile);

        WalletFile.Crypto crypto = walletFile.getCrypto();

        byte[] mac = Numeric.hexStringToByteArray(crypto.getMac());
        byte[] iv = Numeric.hexStringToByteArray(crypto.getCipherparams().getIv());
        byte[] cipherText = Numeric.hexStringToByteArray(crypto.getCiphertext());

        byte[] derivedKey;

        WalletFile.KdfParams kdfParams = crypto.getKdfparams();
        if (kdfParams instanceof WalletFile.ScryptKdfParams) {
            WalletFile.ScryptKdfParams scryptKdfParams =
                    (WalletFile.ScryptKdfParams) crypto.getKdfparams();
            int dklen = scryptKdfParams.getDklen();
            int n = scryptKdfParams.getN();
            int p = scryptKdfParams.getP();
            int r = scryptKdfParams.getR();
            byte[] salt = Numeric.hexStringToByteArray(scryptKdfParams.getSalt());
            derivedKey = generateDerivedScryptKey(
                    password.getBytes(Charset.forName("UTF-8")), salt, n, r, p, dklen);
        } else if (kdfParams instanceof WalletFile.Aes128CtrKdfParams) {
            WalletFile.Aes128CtrKdfParams aes128CtrKdfParams =
                    (WalletFile.Aes128CtrKdfParams) crypto.getKdfparams();
            int c = aes128CtrKdfParams.getC();
            String prf = aes128CtrKdfParams.getPrf();
            byte[] salt = Numeric.hexStringToByteArray(aes128CtrKdfParams.getSalt());

            derivedKey = generateAes128CtrDerivedKey(
                    password.getBytes(Charset.forName("UTF-8")), salt, c, prf);
        } else {
            throw new CipherException("Unable to deserialize params: " + crypto.getKdf());
        }

        byte[] derivedMac = generateMac(derivedKey, cipherText);

        if (!Arrays.equals(derivedMac, mac)) {
            throw new CipherException("Invalid password provided");
        }

        byte[] encryptKey = Arrays.copyOfRange(derivedKey, 0, 16);
        byte[] privateKey = performCipherOperation(Cipher.DECRYPT_MODE, iv, encryptKey, cipherText);
        return ECKeyPair.create(privateKey);
    }

    static void validate(WalletFile walletFile) throws CipherException {
        WalletFile.Crypto crypto = walletFile.getCrypto();

        if (walletFile.getVersion() != CURRENT_VERSION) {
            throw new CipherException("Wallet version is not supported");
        }

        if (!crypto.getCipher().equals(CIPHER)) {
            throw new CipherException("Wallet cipher is not supported");
        }

        if (!crypto.getKdf().equals(AES_128_CTR) && !crypto.getKdf().equals(SCRYPT)) {
            throw new CipherException("KDF type is not supported");
        }
    }

    static byte[] generateRandomBytes(int size) {
        byte[] bytes = new byte[size];
        SECURE_RANDOM.nextBytes(bytes);
        return bytes;
    }
}<|MERGE_RESOLUTION|>--- conflicted
+++ resolved
@@ -1,18 +1,11 @@
 package org.web3j.crypto;
 
-<<<<<<< HEAD
-import javax.crypto.*;
-import javax.crypto.spec.IvParameterSpec;
-import javax.crypto.spec.SecretKeySpec;
 import java.nio.charset.Charset;
-import java.security.*;
-=======
 import java.security.GeneralSecurityException;
 import java.security.InvalidAlgorithmParameterException;
 import java.security.InvalidKeyException;
 import java.security.NoSuchAlgorithmException;
 import java.security.SecureRandom;
->>>>>>> a6f35064
 import java.util.Arrays;
 import java.util.UUID;
 import javax.crypto.BadPaddingException;
@@ -77,11 +70,7 @@
         byte[] salt = generateRandomBytes(32);
 
         byte[] derivedKey = generateDerivedScryptKey(
-<<<<<<< HEAD
-                password.getBytes(Charset.forName("UTF-8")), salt, N, R, P, DKLEN);
-=======
-                password.getBytes(UTF_8), salt, n, R, p, DKLEN);
->>>>>>> a6f35064
+                password.getBytes(Charset.forName("UTF-8")), salt, n, R, p, DKLEN);
 
         byte[] encryptKey = Arrays.copyOfRange(derivedKey, 0, 16);
         byte[] iv = generateRandomBytes(16);
