package org.web3j.utils;

import java.util.concurrent.*;

/**
 * Async task facilitation.
 */
public class Async {

    private static ExecutorService executorService;

    static {
        executorService = Executors.newFixedThreadPool(getCpuCount());
    }

    public static <T> Future<T> run(Callable<T> callable) {
        return executorService.submit(callable);
    }

    private static int getCpuCount() {
        return Runtime.getRuntime().availableProcessors();
    }

    private static int getCpuCount() {
        return Runtime.getRuntime().availableProcessors();
    }

    public static ExecutorService defaultExecutorService() {
<<<<<<< HEAD
        return executorService;
=======
        return Executors.newFixedThreadPool(getCpuCount());
>>>>>>> 21375e03
    }
}<|MERGE_RESOLUTION|>--- conflicted
+++ resolved
@@ -1,6 +1,10 @@
 package org.web3j.utils;
 
-import java.util.concurrent.*;
+
+import java.util.concurrent.Callable;
+import java.util.concurrent.ExecutorService;
+import java.util.concurrent.Executors;
+import java.util.concurrent.Future;
 
 /**
  * Async task facilitation.
@@ -21,15 +25,7 @@
         return Runtime.getRuntime().availableProcessors();
     }
 
-    private static int getCpuCount() {
-        return Runtime.getRuntime().availableProcessors();
-    }
-
     public static ExecutorService defaultExecutorService() {
-<<<<<<< HEAD
         return executorService;
-=======
-        return Executors.newFixedThreadPool(getCpuCount());
->>>>>>> 21375e03
     }
 }