package org.web3j.protocol.http;


import java.io.IOException;
import java.util.ArrayList;
import java.util.List;
import java.util.concurrent.Callable;
import java.util.concurrent.Future;

import com.fasterxml.jackson.databind.ObjectMapper;
import cz.msebera.android.httpclient.Header;
import cz.msebera.android.httpclient.HttpEntity;
import cz.msebera.android.httpclient.HttpResponse;
import cz.msebera.android.httpclient.client.ClientProtocolException;
import cz.msebera.android.httpclient.client.ResponseHandler;
import cz.msebera.android.httpclient.client.methods.HttpPost;
import cz.msebera.android.httpclient.entity.ByteArrayEntity;
import cz.msebera.android.httpclient.impl.client.CloseableHttpClient;
import cz.msebera.android.httpclient.impl.client.HttpClients;
import cz.msebera.android.httpclient.message.BasicHeader;

import org.web3j.protocol.ObjectMapperFactory;
import org.web3j.protocol.Web3jService;
import org.web3j.protocol.core.Request;
import org.web3j.protocol.core.Response;
import org.web3j.utils.Async;

/**
 * HTTP implementation of our services API.
 */
public class HttpService implements Web3jService {

    public static final String DEFAULT_URL = "http://localhost:8545/";

    private CloseableHttpClient httpClient;

    private final ObjectMapper objectMapper = ObjectMapperFactory.getObjectMapper();

    private final String url;

    public HttpService(String url, CloseableHttpClient httpClient) {
        this.url = url;
        this.httpClient = httpClient;
    }

    public HttpService(String url) {
        this(url, HttpClients.custom().setConnectionManagerShared(true).build());
    }

    public HttpService() {
        this(DEFAULT_URL);
    }

    protected void setHttpClient(CloseableHttpClient httpClient) {
        this.httpClient = httpClient;
    }

    @Override
    public <T extends Response> T send(
            Request request, Class<T> responseType) throws IOException {

        byte[] payload = objectMapper.writeValueAsBytes(request);

        HttpPost httpPost = new HttpPost(this.url);
        httpPost.setEntity(new ByteArrayEntity(payload));
        Header[] headers = buildHeaders();
        httpPost.setHeaders(headers);

        ResponseHandler<T> responseHandler = getResponseHandler(responseType);
        try {
            return httpClient.execute(httpPost, responseHandler);
        } finally {
            httpClient.close();
        }
    }

    private Header[] buildHeaders() {
        List<Header> headers = new ArrayList<Header>();
        headers.add(new BasicHeader("Content-Type", "application/json; charset=UTF-8"));
        addHeaders(headers);
        return headers.toArray(new Header[0]);
    }

    protected void addHeaders(List<Header> headers) { }

<<<<<<< HEAD
=======
    public <T extends Response> ResponseHandler<T> getResponseHandler(Class<T> type) {
        return response -> {
            int status = response.getStatusLine().getStatusCode();
            if (status >= 200 && status < 300) {
                HttpEntity entity = response.getEntity();
>>>>>>> 277fc0d0

    public <T> ResponseHandler<T> getResponseHandler(final Class<T> type) {
        return new ResponseHandler<T>() {
            @Override
            public T handleResponse(HttpResponse response) throws ClientProtocolException, IOException {
                int status = response.getStatusLine().getStatusCode();
                if (status >= 200 && status < 300) {
                    HttpEntity entity = response.getEntity();

                    if (entity != null) {
                        return objectMapper.readValue(response.getEntity().getContent(), type);
                    } else {
                        return null;
                    }
                } else {
                    throw new ClientProtocolException("Unexpected response status: " + status);
                }
            }
        };
    }

    @Override
    public <T extends Response> Future<T> sendAsync(
            final Request jsonRpc20Request, final Class<T> responseType) {

        return Async.run(new Callable<T>() {
            @Override
            public T call() throws Exception {
                return send(jsonRpc20Request, responseType);
            }
        });
    }
}<|MERGE_RESOLUTION|>--- conflicted
+++ resolved
@@ -19,8 +19,8 @@
 import cz.msebera.android.httpclient.impl.client.HttpClients;
 import cz.msebera.android.httpclient.message.BasicHeader;
 
+import org.web3j.protocol.Web3jService;
 import org.web3j.protocol.ObjectMapperFactory;
-import org.web3j.protocol.Web3jService;
 import org.web3j.protocol.core.Request;
 import org.web3j.protocol.core.Response;
 import org.web3j.utils.Async;
@@ -83,16 +83,8 @@
 
     protected void addHeaders(List<Header> headers) { }
 
-<<<<<<< HEAD
-=======
-    public <T extends Response> ResponseHandler<T> getResponseHandler(Class<T> type) {
-        return response -> {
-            int status = response.getStatusLine().getStatusCode();
-            if (status >= 200 && status < 300) {
-                HttpEntity entity = response.getEntity();
->>>>>>> 277fc0d0
 
-    public <T> ResponseHandler<T> getResponseHandler(final Class<T> type) {
+    public <T extends Response> ResponseHandler<T> getResponseHandler(final Class<T> type) {
         return new ResponseHandler<T>() {
             @Override
             public T handleResponse(HttpResponse response) throws ClientProtocolException, IOException {
