--- conflicted
+++ resolved
@@ -33,21 +33,4 @@
     public List<TypeReference<Type>> getNonIndexedParameters() {
         return nonIndexedParameters;
     }
-<<<<<<< HEAD
-
-    // TODO: We're going to need to use a similar approach for managing function return values
-    // as the current function implementation is using Type as an upper type bound, which is not
-    // sustainable if we want to support returning a mixture of any return values
-    @SuppressWarnings("unchecked")
-    private static List<TypeReference<Type>> convert(List<TypeReference<?>> input) {
-        List<TypeReference<Type>> result = new ArrayList<TypeReference<Type>>(input.size());
-
-        for (TypeReference<?> typeReference:input) {
-            result.add((TypeReference<Type>) typeReference);
-        }
-
-        return result;
-    }
-=======
->>>>>>> 3a3e3784
 }