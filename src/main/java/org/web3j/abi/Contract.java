package org.web3j.abi;

import java.lang.reflect.Constructor;
import java.math.BigInteger;
import java.util.ArrayList;
import java.util.List;
import java.util.concurrent.Callable;
import java.util.concurrent.ExecutionException;
import java.util.concurrent.Future;

import org.web3j.abi.datatypes.Event;
import org.web3j.abi.datatypes.Function;
import org.web3j.abi.datatypes.Type;
import org.web3j.crypto.Credentials;
import org.web3j.protocol.Web3j;
import org.web3j.protocol.core.DefaultBlockParameterName;
import org.web3j.protocol.core.methods.request.RawTransaction;
import org.web3j.protocol.core.methods.request.Transaction;
import org.web3j.protocol.core.methods.response.*;
import org.web3j.protocol.exceptions.TransactionTimeoutException;
import org.web3j.utils.Async;


/**
 * Solidity contract type abstraction for interacting with smart contracts via native Java types.
 */
public abstract class Contract extends ManagedTransaction {

<<<<<<< HEAD
    private static final BigInteger GAS_PRICE = BigInteger.valueOf(50000000000L);
    private static final BigInteger GAS_LIMIT = BigInteger.valueOf(2000000);

=======
>>>>>>> f9f26fb8
    private String contractAddress;

    protected Contract(String contractAddress, Web3j web3j, Credentials credentials,
                       BigInteger gasPrice, BigInteger gasLimit) {
        super(web3j, credentials, gasPrice, gasLimit);

        this.contractAddress = contractAddress;
    }

    public String getContractAddress() {
        return contractAddress;
    }

    /**
     * Execute constant function call - i.e. a call that does not change state of the contract
     *
     * @param function to call
     * @param <T> Generic type of return values
     * @return {@link List} of values returned by function call
     * @throws InterruptedException
     * @throws ExecutionException
     */
    private <T extends Type> List<T> executeCall(
            Function function) throws InterruptedException, ExecutionException {
        String encodedFunction = FunctionEncoder.encode(function);
        org.web3j.protocol.core.methods.response.EthCall ethCall = web3j.ethCall(
                Transaction.createEthCallTransaction(contractAddress, encodedFunction),
                DefaultBlockParameterName.LATEST)
                .sendAsync().get();

        String value = ethCall.getValue();
        return FunctionReturnDecoder.decode(value, function.getOutputParameters());
    }

    protected <T extends Type> Future<T> executeCallSingleValueReturnAsync(
            final Function function) {
        return Async.run(new Callable<T>() {
            @Override
            public T call() throws Exception {
                return executeCallSingleValueReturn(function);
            }
        });
    }

    protected <T extends Type> Future<List<T>> executeCallMultipleValueReturnAsync(
            final Function function) {
        return Async.run(new Callable<List<T>>() {
            @Override
            public List<T> call() throws Exception {
                return executeCallMultipleValueReturn(function);
            }
        });
    }

    protected <T extends Type> T executeCallSingleValueReturn(
            Function function) throws InterruptedException, ExecutionException {
        List<T> values = executeCall(function);
        return values.get(0);
    }

    protected <T extends Type> List<T> executeCallMultipleValueReturn(
            Function function) throws InterruptedException, ExecutionException {
        return executeCall(function);
    }

    /**
     * Given the duration required to execute a transaction, asyncronous execution is strongly
     * recommended via {@link Contract#executeTransactionAsync}.
     *
     * @param function to transact with
     * @return the transaction receipt
     * @throws ExecutionException if the computation threw an
     * exception
     * @throws InterruptedException if the current thread was interrupted
     * while waiting
     * @throws TransactionTimeoutException if the transaction was not mined while waiting
     */
    protected TransactionReceipt executeTransaction(
            Function function) throws ExecutionException, InterruptedException,
            TransactionTimeoutException {
        BigInteger nonce = getNonce(credentials.getAddress());
        String encodedFunction = FunctionEncoder.encode(function);

        RawTransaction rawTransaction = RawTransaction.createFunctionCallTransaction(
                nonce,
                gasPrice,
                gasLimit,
                contractAddress,
                encodedFunction);

        return signAndSend(rawTransaction);
    }

    /**
     * Execute the provided function as a transaction asynchronously.
     *
     * @param function to transact with
     * @return {@link Future} containing executing transaction
     */
    protected Future<TransactionReceipt> executeTransactionAsync(final Function function) {
        return Async.run(new Callable<TransactionReceipt>() {
            @Override
            public TransactionReceipt call() throws Exception {
                return executeTransaction(function);
            }
        });
    }

    protected EventValues extractEventParameters(
            Event event, TransactionReceipt transactionReceipt) {

        List<Log> logs = transactionReceipt.getLogs();

        List<Type> indexedValues = new ArrayList<Type>();
        List<Type> nonIndexedValues = new ArrayList<Type>();

        for (Log log:logs) {
            List<String> topics = log.getTopics();
            String encodedEventSignature = EventEncoder.encode(event);
            if (topics.get(0).equals(encodedEventSignature)) {

                nonIndexedValues = FunctionReturnDecoder.decode(
                        log.getData(), event.getNonIndexedParameters());

                List<TypeReference<Type>> indexedParameters = event.getIndexedParameters();
                for (int i = 0; i < indexedParameters.size(); i++) {
                    Type value = FunctionReturnDecoder.decodeIndexedValue(
                            topics.get(i+1), indexedParameters.get(i));
                    indexedValues.add(value);
                }
            }
        }

        return new EventValues(indexedValues, nonIndexedValues);
    }

    private static String create(
            Web3j web3j, Credentials credentials,
            BigInteger gasPrice, BigInteger gasLimit,
            String binary, String encodedConstructor, BigInteger value)
            throws InterruptedException, ExecutionException, TransactionTimeoutException {

        Contract contract = new Contract("", web3j, credentials, gasPrice, gasLimit) { };

        BigInteger nonce = contract.getNonce(contract.credentials.getAddress());
        RawTransaction rawTransaction = RawTransaction.createContractTransaction(
                nonce,
                gasPrice,
                gasLimit,
                value,
                binary + encodedConstructor);

        TransactionReceipt transactionReceipt = contract.signAndSend(rawTransaction);
        String contractAddress = transactionReceipt.getContractAddress();

        if (contractAddress == null) {
            throw new IllegalArgumentException("Contract address cannot be null");
        }
        return contractAddress;
    }

    protected static <T extends Contract> T deploy(
            Class<T> type,
            Web3j web3j, Credentials credentials,
            BigInteger gasPrice, BigInteger gasLimit,
            String binary, String encodedConstructor, BigInteger value) throws Exception {

        String contractAddress = create(web3j, credentials, gasPrice, gasLimit,
                binary, encodedConstructor, value);

<<<<<<< HEAD
        // For Java 7+ you can use getConstructor and don't need to set accessible
        Constructor<T> constructor =
                type.getDeclaredConstructor(String.class, Web3j.class, Credentials.class);
=======
        Constructor<T> constructor = type.getDeclaredConstructor(
                String.class, Web3j.class, Credentials.class, BigInteger.class, BigInteger.class);
>>>>>>> f9f26fb8
        constructor.setAccessible(true);

        return constructor.newInstance(contractAddress, web3j, credentials, gasPrice, gasLimit);
    }

<<<<<<< HEAD
    protected static <T extends Contract> Future<T> deployAsync(
            final Class<T> type, final Web3j web3j, final Credentials credentials,
            final String binary, final String encodedConstructor, final BigInteger value) {

        return Async.run(new Callable<T>() {
            @Override
            public T call() throws Exception {
                return deploy(type, web3j, credentials, binary, encodedConstructor, value);
=======
    protected static <T extends Contract> CompletableFuture<T> deployAsync(
            Class<T> type, Web3j web3j, Credentials credentials,
            BigInteger gasPrice, BigInteger gasLimit,
            String binary, String encodedConstructor, BigInteger value) {
        CompletableFuture<T> result = new CompletableFuture<>();

        CompletableFuture.runAsync(() -> {
            try {
                result.complete(
                        deploy(type, web3j, credentials, gasPrice, gasLimit,
                                binary, encodedConstructor, value));
            } catch (Throwable e) {
                result.completeExceptionally(e);
>>>>>>> f9f26fb8
            }
        });
    }
}<|MERGE_RESOLUTION|>--- conflicted
+++ resolved
@@ -26,12 +26,6 @@
  */
 public abstract class Contract extends ManagedTransaction {
 
-<<<<<<< HEAD
-    private static final BigInteger GAS_PRICE = BigInteger.valueOf(50000000000L);
-    private static final BigInteger GAS_LIMIT = BigInteger.valueOf(2000000);
-
-=======
->>>>>>> f9f26fb8
     private String contractAddress;
 
     protected Contract(String contractAddress, Web3j web3j, Credentials credentials,
@@ -117,8 +111,8 @@
 
         RawTransaction rawTransaction = RawTransaction.createFunctionCallTransaction(
                 nonce,
-                gasPrice,
-                gasLimit,
+                GAS_PRICE,
+                GAS_LIMIT,
                 contractAddress,
                 encodedFunction);
 
@@ -138,6 +132,7 @@
                 return executeTransaction(function);
             }
         });
+        return result;
     }
 
     protected EventValues extractEventParameters(
@@ -202,43 +197,23 @@
         String contractAddress = create(web3j, credentials, gasPrice, gasLimit,
                 binary, encodedConstructor, value);
 
-<<<<<<< HEAD
-        // For Java 7+ you can use getConstructor and don't need to set accessible
-        Constructor<T> constructor =
-                type.getDeclaredConstructor(String.class, Web3j.class, Credentials.class);
-=======
         Constructor<T> constructor = type.getDeclaredConstructor(
                 String.class, Web3j.class, Credentials.class, BigInteger.class, BigInteger.class);
->>>>>>> f9f26fb8
         constructor.setAccessible(true);
 
         return constructor.newInstance(contractAddress, web3j, credentials, gasPrice, gasLimit);
     }
 
-<<<<<<< HEAD
     protected static <T extends Contract> Future<T> deployAsync(
             final Class<T> type, final Web3j web3j, final Credentials credentials,
+            final BigInteger gasPrice, final BigInteger gasLimit,
             final String binary, final String encodedConstructor, final BigInteger value) {
 
         return Async.run(new Callable<T>() {
             @Override
             public T call() throws Exception {
-                return deploy(type, web3j, credentials, binary, encodedConstructor, value);
-=======
-    protected static <T extends Contract> CompletableFuture<T> deployAsync(
-            Class<T> type, Web3j web3j, Credentials credentials,
-            BigInteger gasPrice, BigInteger gasLimit,
-            String binary, String encodedConstructor, BigInteger value) {
-        CompletableFuture<T> result = new CompletableFuture<>();
-
-        CompletableFuture.runAsync(() -> {
-            try {
-                result.complete(
-                        deploy(type, web3j, credentials, gasPrice, gasLimit,
-                                binary, encodedConstructor, value));
-            } catch (Throwable e) {
-                result.completeExceptionally(e);
->>>>>>> f9f26fb8
+                return deploy(type, web3j, credentials, gasPrice, gasLimit,
+                        binary, encodedConstructor, value);
             }
         });
     }
