--- conflicted
+++ resolved
@@ -5,10 +5,9 @@
 
 import org.junit.Test;
 
-import org.web3j.protocol.Web3jFactory;
-import org.web3j.protocol.core.methods.request.*;
 import org.web3j.protocol.RequestTester;
 import org.web3j.protocol.Web3j;
+import org.web3j.protocol.Web3jFactory;
 import org.web3j.protocol.core.methods.request.EthFilter;
 import org.web3j.protocol.core.methods.request.ShhFilter;
 import org.web3j.protocol.core.methods.request.ShhPost;
@@ -163,12 +162,8 @@
 
     @Test
     public void testEthGetBlockTransactionCountByNumber() throws Exception {
-<<<<<<< HEAD
-        web3j.ethGetBlockTransactionCountByNumber(DefaultBlockParameterNumber.valueOf(Numeric.toBigInt("0xe8"))).send();
-=======
         web3j.ethGetBlockTransactionCountByNumber(
-                DefaultBlockParameter.valueOf(Numeric.toBigInt("0xe8"))).send();
->>>>>>> f81c8016
+                DefaultBlockParameterNumber.valueOf(Numeric.toBigInt("0xe8"))).send();
 
         verifyResult("{\"jsonrpc\":\"2.0\",\"method\":\"eth_getBlockTransactionCountByNumber\","
                 + "\"params\":[\"0xe8\"],\"id\":1}");
@@ -186,12 +181,7 @@
 
     @Test
     public void testEthGetUncleCountByBlockNumber() throws Exception {
-<<<<<<< HEAD
         web3j.ethGetUncleCountByBlockNumber(DefaultBlockParameterNumber.valueOf(Numeric.toBigInt("0xe8"))).send();
-=======
-        web3j.ethGetUncleCountByBlockNumber(
-                DefaultBlockParameter.valueOf(Numeric.toBigInt("0xe8"))).send();
->>>>>>> f81c8016
 
         verifyResult("{\"jsonrpc\":\"2.0\",\"method\":\"eth_getUncleCountByBlockNumber\","
                 + "\"params\":[\"0xe8\"],\"id\":1}");
@@ -466,15 +456,10 @@
 
     @Test
     public void testEthGetLogsWithNumericBlockRange() throws Exception {
-<<<<<<< HEAD
-        web3j.ethGetLogs(new EthFilter(DefaultBlockParameterNumber.valueOf(Numeric.toBigInt
-            ("0xe8")), DefaultBlockParameterName.LATEST, "")).send();
-=======
         web3j.ethGetLogs(new EthFilter(
-                DefaultBlockParameter.valueOf(Numeric.toBigInt("0xe8")),
-                DefaultBlockParameter.valueOf("latest"), ""))
+                DefaultBlockParameterNumber.valueOf(Numeric.toBigInt("0xe8")),
+                DefaultBlockParameterName.LATEST, ""))
                 .send();
->>>>>>> f81c8016
 
         verifyResult(
                 "{\"jsonrpc\":\"2.0\",\"method\":\"eth_getLogs\","
