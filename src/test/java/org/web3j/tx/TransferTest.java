--- conflicted
+++ resolved
@@ -2,7 +2,6 @@
 
 import java.io.IOException;
 import java.math.BigDecimal;
-import java.util.concurrent.Callable;
 
 import org.junit.Before;
 import org.junit.Test;
@@ -58,16 +57,7 @@
         ethGasPrice.setResult("0x1");
 
         Request gasPriceRequest = mock(Request.class);
-<<<<<<< HEAD
-        when(gasPriceRequest.sendAsync()).thenReturn(Async.run(new Callable<Object>() {
-            @Override
-            public Object call() throws Exception {
-                return ethGasPrice;
-            }
-        }));
-=======
         when(gasPriceRequest.send()).thenReturn(ethGasPrice);
->>>>>>> f81c8016
         when(web3j.ethGasPrice()).thenReturn(gasPriceRequest);
 
         return transactionReceipt;
