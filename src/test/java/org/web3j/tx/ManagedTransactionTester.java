package org.web3j.tx;

<<<<<<< HEAD
import java.util.concurrent.Callable;
=======
import java.io.IOException;
>>>>>>> f81c8016

import org.junit.Before;

import org.web3j.crypto.SampleKeys;
import org.web3j.protocol.Web3j;
import org.web3j.protocol.core.DefaultBlockParameterName;
import org.web3j.protocol.core.Request;
import org.web3j.protocol.core.methods.response.EthGetCode;
import org.web3j.protocol.core.methods.response.EthGetTransactionCount;
import org.web3j.protocol.core.methods.response.EthGetTransactionReceipt;
import org.web3j.protocol.core.methods.response.EthSendTransaction;
import org.web3j.protocol.core.methods.response.TransactionReceipt;
import org.web3j.utils.Async;

import static org.mockito.Matchers.any;
import static org.mockito.Mockito.mock;
import static org.mockito.Mockito.when;


public abstract class ManagedTransactionTester {

    static final String ADDRESS = "0x3d6cb163f7c72d20b0fcd6baae5889329d138a4a";
    static final String TRANSACTION_HASH = "0xHASH";
    protected Web3j web3j;

    @Before
    public void setUp() throws Exception {
        web3j = mock(Web3j.class);
    }

    void prepareTransaction(TransactionReceipt transactionReceipt) throws IOException {
        prepareNonceRequest();
        prepareTransactionRequest();
        prepareTransactionReceipt(transactionReceipt);
    }

<<<<<<< HEAD
    void prepareNonceRequest() {
        final EthGetTransactionCount ethGetTransactionCount = new EthGetTransactionCount();
        ethGetTransactionCount.setResult("0x1");

        Request transactionCountRequest = mock(Request.class);
        when(transactionCountRequest.sendAsync())
                .thenReturn(Async.run(new Callable<Object>() {
                    @Override
                    public Object call() throws Exception {
                        return ethGetTransactionCount;
                    }
                }));
        when(web3j.ethGetTransactionCount(SampleKeys.ADDRESS, DefaultBlockParameterName.LATEST))
                .thenReturn(transactionCountRequest);
    }

    void prepareTransactionRequest() {
        final EthSendTransaction ethSendTransaction = new EthSendTransaction();
        ethSendTransaction.setResult(TRANSACTION_HASH);

        Request rawTransactionRequest = mock(Request.class);
        when(rawTransactionRequest.sendAsync()).thenReturn(Async.run(new Callable<Object>() {
            @Override
            public Object call() throws Exception {
                return ethSendTransaction;
            }
        }));
=======
    void prepareNonceRequest() throws IOException {
        EthGetTransactionCount ethGetTransactionCount = new EthGetTransactionCount();
        ethGetTransactionCount.setResult("0x1");

        Request transactionCountRequest = mock(Request.class);
        when(transactionCountRequest.send())
                .thenReturn(ethGetTransactionCount);
        when(web3j.ethGetTransactionCount(SampleKeys.ADDRESS, DefaultBlockParameterName.PENDING))
                .thenReturn(transactionCountRequest);
    }

    void prepareTransactionRequest() throws IOException {
        EthSendTransaction ethSendTransaction = new EthSendTransaction();
        ethSendTransaction.setResult(TRANSACTION_HASH);

        Request rawTransactionRequest = mock(Request.class);
        when(rawTransactionRequest.send()).thenReturn(ethSendTransaction);
>>>>>>> f81c8016
        when(web3j.ethSendRawTransaction(any(String.class)))
                .thenReturn(rawTransactionRequest);
    }

<<<<<<< HEAD
    void prepareTransactionReceipt(TransactionReceipt transactionReceipt) {
        final EthGetTransactionReceipt ethGetTransactionReceipt = new EthGetTransactionReceipt();
        ethGetTransactionReceipt.setResult(transactionReceipt);

        Request getTransactionReceiptRequest = mock(Request.class);
        when(getTransactionReceiptRequest.sendAsync())
                .thenReturn(Async.run(new Callable<Object>() {
                    @Override
                    public Object call() throws Exception {
                        return ethGetTransactionReceipt;
                    }
                }));
=======
    void prepareTransactionReceipt(TransactionReceipt transactionReceipt) throws IOException {
        EthGetTransactionReceipt ethGetTransactionReceipt = new EthGetTransactionReceipt();
        ethGetTransactionReceipt.setResult(transactionReceipt);

        Request getTransactionReceiptRequest = mock(Request.class);
        when(getTransactionReceiptRequest.send())
                .thenReturn(ethGetTransactionReceipt);
>>>>>>> f81c8016
        when(web3j.ethGetTransactionReceipt(TRANSACTION_HASH))
                .thenReturn(getTransactionReceiptRequest);
    }
}<|MERGE_RESOLUTION|>--- conflicted
+++ resolved
@@ -1,10 +1,6 @@
 package org.web3j.tx;
 
-<<<<<<< HEAD
-import java.util.concurrent.Callable;
-=======
 import java.io.IOException;
->>>>>>> f81c8016
 
 import org.junit.Before;
 
@@ -41,35 +37,6 @@
         prepareTransactionReceipt(transactionReceipt);
     }
 
-<<<<<<< HEAD
-    void prepareNonceRequest() {
-        final EthGetTransactionCount ethGetTransactionCount = new EthGetTransactionCount();
-        ethGetTransactionCount.setResult("0x1");
-
-        Request transactionCountRequest = mock(Request.class);
-        when(transactionCountRequest.sendAsync())
-                .thenReturn(Async.run(new Callable<Object>() {
-                    @Override
-                    public Object call() throws Exception {
-                        return ethGetTransactionCount;
-                    }
-                }));
-        when(web3j.ethGetTransactionCount(SampleKeys.ADDRESS, DefaultBlockParameterName.LATEST))
-                .thenReturn(transactionCountRequest);
-    }
-
-    void prepareTransactionRequest() {
-        final EthSendTransaction ethSendTransaction = new EthSendTransaction();
-        ethSendTransaction.setResult(TRANSACTION_HASH);
-
-        Request rawTransactionRequest = mock(Request.class);
-        when(rawTransactionRequest.sendAsync()).thenReturn(Async.run(new Callable<Object>() {
-            @Override
-            public Object call() throws Exception {
-                return ethSendTransaction;
-            }
-        }));
-=======
     void prepareNonceRequest() throws IOException {
         EthGetTransactionCount ethGetTransactionCount = new EthGetTransactionCount();
         ethGetTransactionCount.setResult("0x1");
@@ -87,25 +54,10 @@
 
         Request rawTransactionRequest = mock(Request.class);
         when(rawTransactionRequest.send()).thenReturn(ethSendTransaction);
->>>>>>> f81c8016
         when(web3j.ethSendRawTransaction(any(String.class)))
                 .thenReturn(rawTransactionRequest);
     }
 
-<<<<<<< HEAD
-    void prepareTransactionReceipt(TransactionReceipt transactionReceipt) {
-        final EthGetTransactionReceipt ethGetTransactionReceipt = new EthGetTransactionReceipt();
-        ethGetTransactionReceipt.setResult(transactionReceipt);
-
-        Request getTransactionReceiptRequest = mock(Request.class);
-        when(getTransactionReceiptRequest.sendAsync())
-                .thenReturn(Async.run(new Callable<Object>() {
-                    @Override
-                    public Object call() throws Exception {
-                        return ethGetTransactionReceipt;
-                    }
-                }));
-=======
     void prepareTransactionReceipt(TransactionReceipt transactionReceipt) throws IOException {
         EthGetTransactionReceipt ethGetTransactionReceipt = new EthGetTransactionReceipt();
         ethGetTransactionReceipt.setResult(transactionReceipt);
@@ -113,7 +65,6 @@
         Request getTransactionReceiptRequest = mock(Request.class);
         when(getTransactionReceiptRequest.send())
                 .thenReturn(ethGetTransactionReceipt);
->>>>>>> f81c8016
         when(web3j.ethGetTransactionReceipt(TRANSACTION_HASH))
                 .thenReturn(getTransactionReceiptRequest);
     }
