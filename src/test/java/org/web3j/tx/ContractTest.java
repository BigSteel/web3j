--- conflicted
+++ resolved
@@ -84,8 +84,8 @@
         Contract deployedContract = deployContract(transactionReceipt);
 
         assertThat(deployedContract.getContractAddress(), is(ADDRESS));
-        assertTrue(deployedContract.getTransactionReceipt().isPresent());
-        assertThat(deployedContract.getTransactionReceipt().get(), equalTo(transactionReceipt));
+        assertNotNull(deployedContract.getTransactionReceipt());
+        assertThat(deployedContract.getTransactionReceipt(), equalTo(transactionReceipt));
     }
 
     private TransactionReceipt createTransactionReceipt() {
@@ -103,15 +103,6 @@
         assertTrue(contract.isValid());
     }
 
-<<<<<<< HEAD
-        TestContract deployedContract = TestContract.deployAsync(
-                TestContract.class, web3j, SampleKeys.CREDENTIALS,
-                ManagedTransaction.GAS_PRICE, Contract.GAS_LIMIT,
-                "0xcafed00d", encodedConstructor, BigInteger.ZERO).get();
-        assertThat(deployedContract.getContractAddress(), is(ADDRESS));
-        assertNotNull(deployedContract.getTransactionReceipt());
-        assertThat(deployedContract.getTransactionReceipt(), equalTo(transactionReceipt));
-=======
     @Test
     public void testIsValidDifferentCode() throws Exception {
         prepareEthGetCode(TEST_CONTRACT_BINARY + "0");
@@ -126,7 +117,6 @@
 
         Contract contract = deployContract(createTransactionReceipt());
         assertFalse(contract.isValid());
->>>>>>> f81c8016
     }
 
     @Test(expected = RuntimeException.class)
