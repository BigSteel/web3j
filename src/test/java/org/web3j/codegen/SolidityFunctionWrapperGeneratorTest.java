--- conflicted
+++ resolved
@@ -195,13 +195,8 @@
         AbiDefinition functionDefinition = new AbiDefinition(
                 false,
                 Arrays.asList(fromAddress, toAddress, value),
-<<<<<<< HEAD
-                "transfer",
+                "Transfer",
                 new ArrayList<AbiDefinition.NamedType>(),
-=======
-                "Transfer",
-                new ArrayList<>(),
->>>>>>> b2198a34
                 "event",
                 false);
         TypeSpec.Builder builder = TypeSpec.classBuilder("testClass");
