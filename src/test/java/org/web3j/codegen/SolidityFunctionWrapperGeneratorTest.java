--- conflicted
+++ resolved
@@ -10,20 +10,6 @@
 import javax.tools.StandardJavaFileManager;
 import javax.tools.ToolProvider;
 
-<<<<<<< HEAD
-import com.squareup.javapoet.ClassName;
-import com.squareup.javapoet.MethodSpec;
-import com.squareup.javapoet.ParameterizedTypeName;
-import com.squareup.javapoet.TypeName;
-import com.squareup.javapoet.TypeSpec;
-import org.junit.After;
-import org.junit.Before;
-import com.squareup.javapoet.TypeName;
-import org.hamcrest.core.Is;
-import org.junit.Rule;
-import org.hamcrest.core.Is;
-=======
->>>>>>> f81c8016
 import org.junit.Test;
 
 import org.web3j.TempFileProvider;
@@ -48,30 +34,6 @@
     }
 
     @Test
-<<<<<<< HEAD
-    public void testCreateValidParamName() {
-        assertThat(createValidParamName("param", 1), is("param"));
-        assertThat(createValidParamName("", 1), is("param1"));
-    }
-
-    @Test
-    public void testBuildTypeName() {
-        assertThat(buildTypeName("uint256"),
-                Is.<TypeName>is(ClassName.get(Uint256.class)));
-        assertThat(buildTypeName("uint64"),
-                Is.<TypeName>is(ClassName.get(Uint64.class)));
-        assertThat(buildTypeName("string"),
-                Is.<TypeName>is(ClassName.get(Utf8String.class)));
-
-        assertThat(buildTypeName("uint256[]"),
-                Is.<TypeName>is(ParameterizedTypeName.get(DynamicArray.class, Uint256.class)));
-        assertThat(buildTypeName("uint256[10]"),
-                Is.<TypeName>is(ParameterizedTypeName.get(StaticArray.class, Uint256.class)));
-    }
-
-    @Test
-=======
->>>>>>> f81c8016
     public void testGetFileNoExtension() {
         assertThat(getFileNameNoExtension(""), is(""));
         assertThat(getFileNameNoExtension("file"), is("file"));
@@ -80,200 +42,6 @@
     }
 
     @Test
-<<<<<<< HEAD
-    public void testBuildFunctionTransaction() throws Exception {
-        AbiDefinition functionDefinition = new AbiDefinition(
-                false,
-                Arrays.asList(
-                        new AbiDefinition.NamedType("param", "uint8")),
-                "functionName",
-                Collections.<AbiDefinition.NamedType>emptyList(),
-                "type",
-                false);
-
-        MethodSpec methodSpec = buildFunction(functionDefinition);
-
-        String expected = "public java.util.concurrent.Future<org.web3j.protocol.core.methods" +
-                ".response.TransactionReceipt> functionName(org.web3j.abi.datatypes.generated" +
-                ".Uint8 param) {\n" +
-                "  org.web3j.abi.datatypes.Function function = new org.web3j.abi.datatypes" +
-                ".Function(\"functionName\", java.util.Arrays.<org.web3j.abi.datatypes" +
-                ".Type>asList(param), java.util.Collections.<org.web3j.abi" +
-                ".TypeReference<?>>emptyList());\n" +
-                "  return executeTransactionAsync(function);\n" +
-                "}\n";
-
-        assertThat(methodSpec.toString(), is(expected));
-    }
-
-    @Test
-    public void testBuildFunctionConstantSingleValueReturn() throws Exception {
-        AbiDefinition functionDefinition = new AbiDefinition(
-                true,
-                Arrays.asList(
-                        new AbiDefinition.NamedType("param", "uint8")),
-                "functionName",
-                Arrays.asList(
-                        new AbiDefinition.NamedType("result", "int8")),
-                "type",
-                false);
-
-        MethodSpec methodSpec = buildFunction(functionDefinition);
-
-        String expected = "public java.util.concurrent.Future<org.web3j.abi.datatypes.generated" +
-                ".Int8> functionName(org.web3j.abi.datatypes.generated.Uint8 param) {\n" +
-                "  org.web3j.abi.datatypes.Function function = new org.web3j.abi.datatypes" +
-                ".Function(\"functionName\", \n" +
-                "      java.util.Arrays.<org.web3j.abi.datatypes.Type>asList(param), \n" +
-                "      java.util.Arrays.<org.web3j.abi.TypeReference<?>>asList(new org.web3j.abi" +
-                ".TypeReference<org.web3j.abi.datatypes.generated.Int8>() {}));\n" +
-                "  return executeCallSingleValueReturnAsync(function);\n" +
-                "}\n";
-
-        assertThat(methodSpec.toString(), is(expected));
-    }
-
-    @Test(expected = RuntimeException.class)
-    public void testBuildFunctionConstantInvalid() throws Exception {
-        AbiDefinition functionDefinition = new AbiDefinition(
-                true,
-                Arrays.asList(
-                        new AbiDefinition.NamedType("param", "uint8")),
-                "functionName",
-                Collections.<AbiDefinition.NamedType>emptyList(),
-                "type",
-                false);
-
-        buildFunction(functionDefinition);
-    }
-
-    @Test
-    public void testBuildFunctionConstantMultipleValueReturn() throws Exception {
-
-        AbiDefinition functionDefinition = new AbiDefinition(
-                true,
-                Arrays.asList(
-                        new AbiDefinition.NamedType("param1", "uint8"),
-                        new AbiDefinition.NamedType("param2", "uint32")),
-                "functionName",
-                Arrays.asList(
-                        new AbiDefinition.NamedType("result1", "int8"),
-                        new AbiDefinition.NamedType("result2", "int32")),
-                "type",
-                false);
-
-        MethodSpec methodSpec = buildFunction(functionDefinition);
-
-        String expected = "public java.util.concurrent.Future<java.util.List<org.web3j.abi" +
-                ".datatypes.Type>> functionName(org.web3j.abi.datatypes.generated.Uint8 param1, " +
-                "org.web3j.abi.datatypes.generated.Uint32 param2) {\n" +
-                "  org.web3j.abi.datatypes.Function function = new org.web3j.abi.datatypes" +
-                ".Function(\"functionName\", \n" +
-                "      java.util.Arrays.<org.web3j.abi.datatypes.Type>asList(param1, param2), \n" +
-                "      java.util.Arrays.<org.web3j.abi.TypeReference<?>>asList(new org.web3j.abi" +
-                ".TypeReference<org.web3j.abi.datatypes.generated.Int8>() {}, new org.web3j.abi" +
-                ".TypeReference<org.web3j.abi.datatypes.generated.Int32>() {}));\n" +
-                "  return executeCallMultipleValueReturnAsync(function);\n" +
-                "}\n";
-
-        assertThat(methodSpec.toString(), is(expected));
-    }
-
-    @Test
-    public void testBuildEventConstantMultipleValueReturn() throws Exception {
-
-        AbiDefinition.NamedType fromAddress = new AbiDefinition.NamedType("from", "address");
-        AbiDefinition.NamedType toAddress = new AbiDefinition.NamedType("to", "address");
-        AbiDefinition.NamedType value = new AbiDefinition.NamedType("value", "uint256");
-        fromAddress.setIndexed(true);
-        toAddress.setIndexed(true);
-
-        AbiDefinition functionDefinition = new AbiDefinition(
-                false,
-                Arrays.asList(fromAddress, toAddress, value),
-                "Transfer",
-                new ArrayList<AbiDefinition.NamedType>(),
-                "event",
-                false);
-        TypeSpec.Builder builder = TypeSpec.classBuilder("testClass");
-
-        buildEventFunctions(functionDefinition, builder);
-
-
-        String expected = "class testClass {\n" +
-                "  public java.util.List<TransferEventResponse> getTransferEvents(org.web3j" +
-                ".protocol.core.methods.response.TransactionReceipt transactionReceipt) {\n" +
-                "    final org.web3j.abi.datatypes.Event event = new org.web3j.abi.datatypes.Event" +
-                "(\"Transfer\", \n" +
-                "        java.util.Arrays.<org.web3j.abi.TypeReference<?>>asList(new org.web3j" +
-                ".abi.TypeReference<org.web3j.abi.datatypes.Address>() {}, new org.web3j.abi" +
-                ".TypeReference<org.web3j.abi.datatypes.Address>() {}),\n" +
-                "        java.util.Arrays.<org.web3j.abi.TypeReference<?>>asList(new org.web3j" +
-                ".abi.TypeReference<org.web3j.abi.datatypes.generated.Uint256>() {}));\n" +
-                "    java.util.List<org.web3j.abi.EventValues> valueList = extractEventParameters" +
-                "(event,transactionReceipt);\n" +
-                "    java.util.ArrayList<TransferEventResponse> responses = new java.util" +
-                ".ArrayList<TransferEventResponse>(valueList.size());\n" +
-                "    for(org.web3j.abi.EventValues eventValues : valueList) {\n" +
-                "      TransferEventResponse typedResponse = new TransferEventResponse();\n" +
-                "      typedResponse.from = (org.web3j.abi.datatypes.Address)eventValues" +
-                ".getIndexedValues().get(0);\n" +
-                "      typedResponse.to = (org.web3j.abi.datatypes.Address)eventValues" +
-                ".getIndexedValues().get(1);\n" +
-                "      typedResponse.value = (org.web3j.abi.datatypes.generated.Uint256)" +
-                "eventValues.getNonIndexedValues().get(0);\n" +
-                "      responses.add(typedResponse);\n" +
-                "    }\n" +
-                "    return responses;\n" +
-                "  }\n" +
-                "\n" +
-                "  public rx.Observable<TransferEventResponse> transferEventObservable() {\n" +
-                "    final org.web3j.abi.datatypes.Event event = new org.web3j.abi.datatypes.Event" +
-                "(\"Transfer\", \n" +
-                "        java.util.Arrays.<org.web3j.abi.TypeReference<?>>asList(new org.web3j" +
-                ".abi.TypeReference<org.web3j.abi.datatypes.Address>() {}, new org.web3j.abi" +
-                ".TypeReference<org.web3j.abi.datatypes.Address>() {}),\n" +
-                "        java.util.Arrays.<org.web3j.abi.TypeReference<?>>asList(new org.web3j" +
-                ".abi.TypeReference<org.web3j.abi.datatypes.generated.Uint256>() {}));\n" +
-                "    org.web3j.protocol.core.methods.request.EthFilter filter = new org.web3j" +
-                ".protocol.core.methods.request.EthFilter(org.web3j.protocol.core" +
-                ".DefaultBlockParameterName.EARLIEST,org.web3j.protocol.core" +
-                ".DefaultBlockParameterName.LATEST, getContractAddress());\n" +
-                "    filter.addSingleTopic(org.web3j.abi.EventEncoder.encode(event));\n" +
-                "    return web3j.ethLogObservable(filter).map(new rx.functions.Func1<org.web3j" +
-                ".protocol.core.methods.response.Log, TransferEventResponse>() {\n" +
-                "      @java.lang.Override\n" +
-                "      public TransferEventResponse call(org.web3j.protocol.core.methods.response" +
-                ".Log log) {\n" +
-                "        org.web3j.abi.EventValues eventValues = extractEventParameters(event, " +
-                "log);\n" +
-                "        TransferEventResponse typedResponse = new TransferEventResponse();\n" +
-                "        typedResponse.from = (org.web3j.abi.datatypes.Address)eventValues" +
-                ".getIndexedValues().get(0);\n" +
-                "        typedResponse.to = (org.web3j.abi.datatypes.Address)eventValues" +
-                ".getIndexedValues().get(1);\n" +
-                "        typedResponse.value = (org.web3j.abi.datatypes.generated.Uint256)" +
-                "eventValues.getNonIndexedValues().get(0);\n" +
-                "        return typedResponse;\n" +
-                "      }\n" +
-                "    });\n" +
-                "  }\n" +
-                "\n" +
-                "  public static class TransferEventResponse {\n" +
-                "    public org.web3j.abi.datatypes.Address from;\n" +
-                "\n" +
-                "    public org.web3j.abi.datatypes.Address to;\n" +
-                "\n" +
-                "    public org.web3j.abi.datatypes.generated.Uint256 value;\n" +
-                "  }\n" +
-                "}\n";
-
-        assertThat(builder.build().toString(), is(expected));
-    }
-
-    @Test
-=======
->>>>>>> f81c8016
     public void testGreeterGeneration() throws Exception {
         testCodeGeneration("greeter", "greeter");
     }
